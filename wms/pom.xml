<?xml version="1.0" encoding="UTF-8"?>
<project xmlns="http://maven.apache.org/POM/4.0.0" xmlns:xsi="http://www.w3.org/2001/XMLSchema-instance" xsi:schemaLocation="http://maven.apache.org/POM/4.0.0 http://maven.apache.org/maven-v4_0_0.xsd">
    <modelVersion>4.0.0</modelVersion>
    <parent>
        <artifactId>edal</artifactId>
        <groupId>uk.ac.rdg.resc</groupId>
<<<<<<< HEAD
        <version>1.4.2-SNAPSHOT</version>
=======
        <version>1.4.2</version>
>>>>>>> 5b962977
        <relativePath>..</relativePath>
    </parent>
    <artifactId>edal-wms</artifactId>
    <packaging>jar</packaging>
    <name>Generic WMS implementation using the EDAL libraries</name>
    <dependencies>
        <dependency>
            <groupId>uk.ac.rdg.resc</groupId>
            <artifactId>edal-common</artifactId>
            <version>${project.version}</version>
        </dependency>
        <dependency>
            <groupId>uk.ac.rdg.resc</groupId>
            <artifactId>edal-graphics</artifactId>
            <version>${project.version}</version>
        </dependency>
        <dependency>
            <groupId>uk.ac.rdg.resc</groupId>
            <artifactId>edal-coveragejson</artifactId>
            <version>${project.version}</version>
        </dependency>
        <dependency>
            <groupId>oro</groupId>
            <artifactId>oro</artifactId>
            <version>2.0.8</version>
        </dependency>
        <dependency>
            <groupId>org.json</groupId>
            <artifactId>json</artifactId>
            <version>20160810</version>
        </dependency>
        <dependency>
            <groupId>javax.servlet</groupId>
            <artifactId>servlet-api</artifactId>
            <version>2.5</version>
            <scope>provided</scope>
        </dependency>
    </dependencies>
</project>
<|MERGE_RESOLUTION|>--- conflicted
+++ resolved
@@ -1,50 +1,46 @@
-<?xml version="1.0" encoding="UTF-8"?>
-<project xmlns="http://maven.apache.org/POM/4.0.0" xmlns:xsi="http://www.w3.org/2001/XMLSchema-instance" xsi:schemaLocation="http://maven.apache.org/POM/4.0.0 http://maven.apache.org/maven-v4_0_0.xsd">
-    <modelVersion>4.0.0</modelVersion>
-    <parent>
-        <artifactId>edal</artifactId>
-        <groupId>uk.ac.rdg.resc</groupId>
-<<<<<<< HEAD
-        <version>1.4.2-SNAPSHOT</version>
-=======
-        <version>1.4.2</version>
->>>>>>> 5b962977
-        <relativePath>..</relativePath>
-    </parent>
-    <artifactId>edal-wms</artifactId>
-    <packaging>jar</packaging>
-    <name>Generic WMS implementation using the EDAL libraries</name>
-    <dependencies>
-        <dependency>
-            <groupId>uk.ac.rdg.resc</groupId>
-            <artifactId>edal-common</artifactId>
-            <version>${project.version}</version>
-        </dependency>
-        <dependency>
-            <groupId>uk.ac.rdg.resc</groupId>
-            <artifactId>edal-graphics</artifactId>
-            <version>${project.version}</version>
-        </dependency>
-        <dependency>
-            <groupId>uk.ac.rdg.resc</groupId>
-            <artifactId>edal-coveragejson</artifactId>
-            <version>${project.version}</version>
-        </dependency>
-        <dependency>
-            <groupId>oro</groupId>
-            <artifactId>oro</artifactId>
-            <version>2.0.8</version>
-        </dependency>
-        <dependency>
-            <groupId>org.json</groupId>
-            <artifactId>json</artifactId>
-            <version>20160810</version>
-        </dependency>
-        <dependency>
-            <groupId>javax.servlet</groupId>
-            <artifactId>servlet-api</artifactId>
-            <version>2.5</version>
-            <scope>provided</scope>
-        </dependency>
-    </dependencies>
-</project>
+<?xml version="1.0" encoding="UTF-8"?>
+<project xmlns="http://maven.apache.org/POM/4.0.0" xmlns:xsi="http://www.w3.org/2001/XMLSchema-instance" xsi:schemaLocation="http://maven.apache.org/POM/4.0.0 http://maven.apache.org/maven-v4_0_0.xsd">
+    <modelVersion>4.0.0</modelVersion>
+    <parent>
+        <artifactId>edal</artifactId>
+        <groupId>uk.ac.rdg.resc</groupId>
+        <version>1.4.2</version>
+        <relativePath>..</relativePath>
+    </parent>
+    <artifactId>edal-wms</artifactId>
+    <packaging>jar</packaging>
+    <name>Generic WMS implementation using the EDAL libraries</name>
+    <dependencies>
+        <dependency>
+            <groupId>uk.ac.rdg.resc</groupId>
+            <artifactId>edal-common</artifactId>
+            <version>${project.version}</version>
+        </dependency>
+        <dependency>
+            <groupId>uk.ac.rdg.resc</groupId>
+            <artifactId>edal-graphics</artifactId>
+            <version>${project.version}</version>
+        </dependency>
+        <dependency>
+            <groupId>uk.ac.rdg.resc</groupId>
+            <artifactId>edal-coveragejson</artifactId>
+            <version>${project.version}</version>
+        </dependency>
+        <dependency>
+            <groupId>oro</groupId>
+            <artifactId>oro</artifactId>
+            <version>2.0.8</version>
+        </dependency>
+        <dependency>
+            <groupId>org.json</groupId>
+            <artifactId>json</artifactId>
+            <version>20160810</version>
+        </dependency>
+        <dependency>
+            <groupId>javax.servlet</groupId>
+            <artifactId>servlet-api</artifactId>
+            <version>2.5</version>
+            <scope>provided</scope>
+        </dependency>
+    </dependencies>
+</project>