/*******************************************************************************
 * Copyright (c) 2013 The University of Reading
 * All rights reserved.
 * 
 * Redistribution and use in source and binary forms, with or without
 * modification, are permitted provided that the following conditions
 * are met:
 * 1. Redistributions of source code must retain the above copyright
 *    notice, this list of conditions and the following disclaimer.
 * 2. Redistributions in binary form must reproduce the above copyright
 *    notice, this list of conditions and the following disclaimer in the
 *    documentation and/or other materials provided with the distribution.
 * 3. Neither the name of the University of Reading, nor the names of the
 *    authors or contributors may be used to endorse or promote products
 *    derived from this software without specific prior written permission.
 * 
 * THIS SOFTWARE IS PROVIDED BY THE AUTHOR ``AS IS'' AND ANY EXPRESS OR
 * IMPLIED WARRANTIES, INCLUDING, BUT NOT LIMITED TO, THE IMPLIED WARRANTIES
 * OF MERCHANTABILITY AND FITNESS FOR A PARTICULAR PURPOSE ARE DISCLAIMED.
 * IN NO EVENT SHALL THE AUTHOR BE LIABLE FOR ANY DIRECT, INDIRECT,
 * INCIDENTAL, SPECIAL, EXEMPLARY, OR CONSEQUENTIAL DAMAGES (INCLUDING, BUT
 * NOT LIMITED TO, PROCUREMENT OF SUBSTITUTE GOODS OR SERVICES; LOSS OF USE,
 * DATA, OR PROFITS; OR BUSINESS INTERRUPTION) HOWEVER CAUSED AND ON ANY
 * THEORY OF LIABILITY, WHETHER IN CONTRACT, STRICT LIABILITY, OR TORT
 * (INCLUDING NEGLIGENCE OR OTHERWISE) ARISING IN ANY WAY OUT OF THE USE OF
 * THIS SOFTWARE, EVEN IF ADVISED OF THE POSSIBILITY OF SUCH DAMAGE.
 ******************************************************************************/

package uk.ac.rdg.resc.edal.wms;

import uk.ac.rdg.resc.edal.dataset.Dataset;
import uk.ac.rdg.resc.edal.graphics.style.util.FeatureCatalogue;
import uk.ac.rdg.resc.edal.graphics.style.util.LayerNameMapper;
import uk.ac.rdg.resc.edal.graphics.style.util.DatasetCatalogue;
import uk.ac.rdg.resc.edal.graphics.style.util.StyleCatalogue;
import uk.ac.rdg.resc.edal.wms.util.ContactInfo;
import uk.ac.rdg.resc.edal.wms.util.ServerInfo;

/**
 * This class encapsulates the elements needed to implement a specific WMS.
 * This needs to be injected into a {@link WmsServlet} to provide:
 * 
 * <li>Global server settings
 * 
 * <li>Contact information for the server
 * 
 * <li>Retrieval/generation of layer names from dataset/variable IDs
 * 
 * <li>Defining default plotting parameters for WMS layers
 * 
 * <li>Defining available styles for WMS layers
 * 
 * @author Guy Griffiths
 */
public interface WmsCatalogue extends FeatureCatalogue, DatasetCatalogue {
    /**
     * @return The {@link LayerNameMapper} which maps WMS layer names to
     *         {@link Dataset}s and Variables
     */
    public LayerNameMapper getLayerNameMapper();

    /**
     * @return The {@link StyleCatalogue} giving available styles for this WMS
     */
    public StyleCatalogue getStyleCatalogue();

    /**
     * @return The main server metadata for this server
     */
    public abstract ServerInfo getServerInfo();

    /**
     * @return The main contact information for this server
     */
    public abstract ContactInfo getContactInfo();

    /**
     * @return <code>true</code> if this server allows capabilities documents to
     *         be generated for all datasets
     */
    public abstract boolean allowsGlobalCapabilities();

    /**
<<<<<<< HEAD
     * @return <code>true</code> if this server allows features to be queried
     */
    public abstract boolean allowsGetFeatureInfo();

    /**
     * @return The last time that data on this server was updated
     */
    public abstract DateTime getServerLastUpdate();

    /**
     * @return All available {@link Dataset}s on this server
     */
    public abstract Collection<Dataset> getAllDatasets();

    /**
=======
>>>>>>> aebcb450
     * @param datasetId
     *            The ID of the dataset
     * @return The server-configured title of this dataset
     */
    public abstract String getDatasetTitle(String datasetId);

    /**
     * Checks whether a layer is downloadable
     * 
     * @param layerName
     *            The name of the layer
     * 
     * @return Whether or not the given layer can be downloaded in bulk (e.g.
     *         through a timeseries/profile request for CSV/XML/etc)
     */
    public abstract boolean isDownloadable(String layerName);

    /**
     * Checks whether a layer is queryable
     * 
     * @param layerName
     *            The name of the layer
     * @return Whether or not the given layer can be queried with GetFeatureInfo
     *         requests
     */
    public abstract boolean isQueryable(String layerName);

    /**
     * Checks whether a layer is enabled
     * 
     * @param layerName
     *            The name of the layer
     * @return Whether or not the given layer is enabled (i.e. visible in
     *         menu/GetCapabilities)
     */
    public abstract boolean isDisabled(String layerName);

}<|MERGE_RESOLUTION|>--- conflicted
+++ resolved
@@ -75,30 +75,6 @@
     public abstract ContactInfo getContactInfo();
 
     /**
-     * @return <code>true</code> if this server allows capabilities documents to
-     *         be generated for all datasets
-     */
-    public abstract boolean allowsGlobalCapabilities();
-
-    /**
-<<<<<<< HEAD
-     * @return <code>true</code> if this server allows features to be queried
-     */
-    public abstract boolean allowsGetFeatureInfo();
-
-    /**
-     * @return The last time that data on this server was updated
-     */
-    public abstract DateTime getServerLastUpdate();
-
-    /**
-     * @return All available {@link Dataset}s on this server
-     */
-    public abstract Collection<Dataset> getAllDatasets();
-
-    /**
-=======
->>>>>>> aebcb450
      * @param datasetId
      *            The ID of the dataset
      * @return The server-configured title of this dataset
