/*******************************************************************************
 * Copyright (c) 2013 The University of Reading
 * All rights reserved.
 * 
 * Redistribution and use in source and binary forms, with or without
 * modification, are permitted provided that the following conditions
 * are met:
 * 1. Redistributions of source code must retain the above copyright
 *    notice, this list of conditions and the following disclaimer.
 * 2. Redistributions in binary form must reproduce the above copyright
 *    notice, this list of conditions and the following disclaimer in the
 *    documentation and/or other materials provided with the distribution.
 * 3. Neither the name of the University of Reading, nor the names of the
 *    authors or contributors may be used to endorse or promote products
 *    derived from this software without specific prior written permission.
 * 
 * THIS SOFTWARE IS PROVIDED BY THE AUTHOR ``AS IS'' AND ANY EXPRESS OR
 * IMPLIED WARRANTIES, INCLUDING, BUT NOT LIMITED TO, THE IMPLIED WARRANTIES
 * OF MERCHANTABILITY AND FITNESS FOR A PARTICULAR PURPOSE ARE DISCLAIMED.
 * IN NO EVENT SHALL THE AUTHOR BE LIABLE FOR ANY DIRECT, INDIRECT,
 * INCIDENTAL, SPECIAL, EXEMPLARY, OR CONSEQUENTIAL DAMAGES (INCLUDING, BUT
 * NOT LIMITED TO, PROCUREMENT OF SUBSTITUTE GOODS OR SERVICES; LOSS OF USE,
 * DATA, OR PROFITS; OR BUSINESS INTERRUPTION) HOWEVER CAUSED AND ON ANY
 * THEORY OF LIABILITY, WHETHER IN CONTRACT, STRICT LIABILITY, OR TORT
 * (INCLUDING NEGLIGENCE OR OTHERWISE) ARISING IN ANY WAY OUT OF THE USE OF
 * THIS SOFTWARE, EVEN IF ADVISED OF THE POSSIBILITY OF SUCH DAMAGE.
 ******************************************************************************/

package uk.ac.rdg.resc.edal.wms;

import java.awt.Color;
import java.awt.Font;
import java.awt.Graphics2D;
import java.awt.image.BufferedImage;
import java.io.BufferedWriter;
import java.io.IOException;
import java.io.OutputStreamWriter;
import java.net.SocketException;
import java.util.ArrayList;
import java.util.Arrays;
import java.util.Collection;
import java.util.Collections;
import java.util.Comparator;
import java.util.HashMap;
import java.util.Iterator;
import java.util.LinkedHashMap;
import java.util.LinkedHashSet;
import java.util.List;
import java.util.Map;
import java.util.Map.Entry;
import java.util.Properties;
import java.util.Set;
import java.util.Stack;

import javax.imageio.ImageIO;
import javax.naming.OperationNotSupportedException;
import javax.servlet.Servlet;
import javax.servlet.ServletException;
import javax.servlet.ServletOutputStream;
import javax.servlet.http.HttpServlet;
import javax.servlet.http.HttpServletRequest;
import javax.servlet.http.HttpServletResponse;

import net.sf.json.JSONArray;
import net.sf.json.JSONObject;

import org.apache.commons.lang.StringUtils;
import org.apache.velocity.Template;
import org.apache.velocity.VelocityContext;
import org.apache.velocity.app.VelocityEngine;
import org.apache.velocity.app.event.EventCartridge;
import org.apache.velocity.app.event.implement.EscapeXmlReference;
import org.apache.velocity.exception.MethodInvocationException;
import org.apache.velocity.exception.ParseErrorException;
import org.apache.velocity.exception.ResourceNotFoundException;
import org.apache.velocity.runtime.RuntimeConstants;
import org.geotoolkit.referencing.crs.DefaultGeographicCRS;
import org.jfree.chart.ChartUtilities;
import org.jfree.chart.JFreeChart;
import org.joda.time.DateTime;
import org.joda.time.DateTimeZone;
import org.joda.time.Period;
import org.joda.time.chrono.ISOChronology;
import org.opengis.metadata.extent.GeographicBoundingBox;
import org.opengis.referencing.crs.CoordinateReferenceSystem;
import org.slf4j.Logger;
import org.slf4j.LoggerFactory;

import uk.ac.rdg.resc.edal.covjson.CoverageJsonConverter;
import uk.ac.rdg.resc.edal.covjson.CoverageJsonConverterImpl;
import uk.ac.rdg.resc.edal.dataset.Dataset;
import uk.ac.rdg.resc.edal.dataset.DiscreteLayeredDataset;
import uk.ac.rdg.resc.edal.domain.Extent;
import uk.ac.rdg.resc.edal.domain.HorizontalDomain;
import uk.ac.rdg.resc.edal.domain.PointCollectionDomain;
import uk.ac.rdg.resc.edal.domain.TemporalDomain;
import uk.ac.rdg.resc.edal.domain.VerticalDomain;
import uk.ac.rdg.resc.edal.exceptions.BadTimeFormatException;
import uk.ac.rdg.resc.edal.exceptions.DataReadingException;
import uk.ac.rdg.resc.edal.exceptions.EdalException;
import uk.ac.rdg.resc.edal.exceptions.IncorrectDomainException;
import uk.ac.rdg.resc.edal.exceptions.MetadataException;
import uk.ac.rdg.resc.edal.exceptions.VariableNotFoundException;
import uk.ac.rdg.resc.edal.feature.DiscreteFeature;
import uk.ac.rdg.resc.edal.feature.Feature;
import uk.ac.rdg.resc.edal.feature.GridFeature;
import uk.ac.rdg.resc.edal.feature.MapFeature;
import uk.ac.rdg.resc.edal.feature.PointCollectionFeature;
import uk.ac.rdg.resc.edal.feature.PointFeature;
import uk.ac.rdg.resc.edal.feature.PointSeriesFeature;
import uk.ac.rdg.resc.edal.feature.ProfileFeature;
import uk.ac.rdg.resc.edal.geometry.BoundingBox;
import uk.ac.rdg.resc.edal.geometry.LineString;
import uk.ac.rdg.resc.edal.graphics.Charting;
import uk.ac.rdg.resc.edal.graphics.exceptions.EdalLayerNotFoundException;
import uk.ac.rdg.resc.edal.graphics.formats.ImageFormat;
import uk.ac.rdg.resc.edal.graphics.formats.InvalidFormatException;
import uk.ac.rdg.resc.edal.graphics.formats.KmzFormat;
import uk.ac.rdg.resc.edal.graphics.formats.SimpleFormat;
import uk.ac.rdg.resc.edal.graphics.style.ColourScheme;
import uk.ac.rdg.resc.edal.graphics.style.MapImage;
import uk.ac.rdg.resc.edal.graphics.style.ScaleRange;
import uk.ac.rdg.resc.edal.graphics.style.SegmentColourScheme;
import uk.ac.rdg.resc.edal.graphics.style.util.ColourPalette;
import uk.ac.rdg.resc.edal.graphics.style.util.EnhancedVariableMetadata;
import uk.ac.rdg.resc.edal.graphics.style.util.FeatureCatalogue.FeaturesAndMemberName;
import uk.ac.rdg.resc.edal.graphics.style.util.LayerNameMapper;
import uk.ac.rdg.resc.edal.graphics.style.util.PlottingStyleParameters;
import uk.ac.rdg.resc.edal.grid.HorizontalGrid;
import uk.ac.rdg.resc.edal.grid.TimeAxis;
import uk.ac.rdg.resc.edal.grid.VerticalAxis;
import uk.ac.rdg.resc.edal.metadata.Parameter.Category;
import uk.ac.rdg.resc.edal.metadata.VariableMetadata;
import uk.ac.rdg.resc.edal.position.HorizontalPosition;
import uk.ac.rdg.resc.edal.position.VerticalPosition;
import uk.ac.rdg.resc.edal.util.Array;
import uk.ac.rdg.resc.edal.util.CollectionUtils;
import uk.ac.rdg.resc.edal.util.Extents;
import uk.ac.rdg.resc.edal.util.GISUtils;
import uk.ac.rdg.resc.edal.util.GraphicsUtils;
import uk.ac.rdg.resc.edal.util.GridCoordinates2D;
import uk.ac.rdg.resc.edal.util.PlottingDomainParams;
import uk.ac.rdg.resc.edal.util.TimeUtils;
import uk.ac.rdg.resc.edal.wms.exceptions.CurrentUpdateSequence;
import uk.ac.rdg.resc.edal.wms.exceptions.EdalUnsupportedOperationException;
import uk.ac.rdg.resc.edal.wms.exceptions.InvalidUpdateSequence;
import uk.ac.rdg.resc.edal.wms.exceptions.LayerNotQueryableException;
import uk.ac.rdg.resc.edal.wms.util.WmsUtils;

/**
 * The main servlet for all WMS operations, including extended behaviour. This
 * servlet can be used as-is by defining it in the usual way in a web.xml file,
 * and injecting a {@link WmsCatalogue} object by calling the
 * {@link WmsServlet#setCatalogue(WmsCatalogue)}.
 * 
 * If the {@link WmsCatalogue} is not set, behaviour is undefined. It'll fail in
 * all sorts of ways - nothing will work properly. However, the
 * {@link WmsCatalogue} set in {@link WmsServlet#setCatalogue(WmsCatalogue)} is
 * only directly used in
 * {@link WmsServlet#dispatchWmsRequest(String, RequestParams, HttpServletRequest, HttpServletResponse, WmsCatalogue)}
 * , so if it is not set, a subclass can still override that method and inject a
 * {@link WmsCatalogue} on a per-request basis.
 * 
 * The recommended usage is to either subclass this servlet and set a valid
 * instance of a {@link WmsCatalogue} in the constructor/init method or to use
 * Spring to do the wiring for you.
 */
public class WmsServlet extends HttpServlet {
    private static final Logger log = LoggerFactory.getLogger(WmsServlet.class);

    public static final int AXIS_RESOLUTION = 500;
    private static final long serialVersionUID = 1L;
    private static final String FEATURE_INFO_XML_FORMAT = "text/xml";
    private static final String FEATURE_INFO_PLAIN_FORMAT = "text/plain";
    private static final String[] SUPPORTED_CRS_CODES = new String[] { "EPSG:4326", "CRS:84",
            "EPSG:41001", // Mercator
            "EPSG:27700", // British National Grid
            "EPSG:3408", // NSIDC EASE-Grid North
            "EPSG:3409", // NSIDC EASE-Grid South
            "EPSG:3857", // Google Maps
            "EPSG:5041", // North Polar stereographic
            "EPSG:5042", // South Polar stereographic
            "EPSG:32661", // North Polar stereographic
            "EPSG:32761" // South Polar stereographic
    };

    private WmsCatalogue catalogue = null;
    private final VelocityEngine velocityEngine;

    /**
     * @see HttpServlet#HttpServlet()
     */
    public WmsServlet() {
        super();
        /*
         * Initialise the velocity templating engine ready for use in
         * GetFeatureInfo and GetCapabilities
         */
        Properties props = new Properties();
        props.put("resource.loader", "class");
        props.put("class.resource.loader.class",
                "org.apache.velocity.runtime.resource.loader.ClasspathResourceLoader");
        velocityEngine = new VelocityEngine();
        velocityEngine.setProperty(RuntimeConstants.RUNTIME_LOG_LOGSYSTEM_CLASS,
                "org.apache.velocity.runtime.log.Log4JLogChute");
        velocityEngine.setProperty("runtime.log.logsystem.log4j.logger", "velocity");
        velocityEngine.init(props);
    }

    /**
     * Sets a {@link WmsCatalogue} to be used globally for all requests.
     * 
     * If no catalogue is set and this {@link Servlet} is used then it will fail
     * with a {@link NullPointerException} on the vast majority of calls.
     * 
     * Note that this {@link WmsCatalogue} is only used in the
     * {@link WmsServlet#dispatchWmsRequest(String, RequestParams, HttpServletRequest, HttpServletResponse)}
     * method, which passes it to all of the worker methods. Thus, a different
     * {@link WmsCatalogue} can be used for each request if required (for
     * example to have dataset/variable defined by the URL) by subclassing
     * {@link WmsServlet} and overriding
     * {@link WmsServlet#dispatchWmsRequest(String, RequestParams, HttpServletRequest, HttpServletResponse)}
     * such that it passes a new catalogue to each of those methods
     * 
     * @param catalogue
     *            The {@link WmsCatalogue} to use.
     */
    public void setCatalogue(WmsCatalogue catalogue) {
        this.catalogue = catalogue;
    }

    /**
     * @see HttpServlet#doGet(HttpServletRequest request, HttpServletResponse
     *      response)
     */
    @Override
    protected void doGet(HttpServletRequest httpServletRequest,
            HttpServletResponse httpServletResponse) throws ServletException, IOException {
        /*
         * Create an object that allows request parameters to be retrieved in a
         * way that is not sensitive to the case of the parameter NAMES (but is
         * sensitive to the case of the parameter VALUES).
         */
        RequestParams params = new RequestParams(httpServletRequest.getParameterMap());

        try {
            /*
             * Check the REQUEST parameter to see if we're producing a
             * capabilities document, a map or a FeatureInfo
             */
            String request = params.getMandatoryString("request");
            dispatchWmsRequest(request, params, httpServletRequest, httpServletResponse, catalogue);
        } catch (EdalException wmse) {
            boolean v130;
            try {
                v130 = "1.3.0".equals(params.getMandatoryWmsVersion());
            } catch (EdalException e) {
                /*
                 * No version supplied, we'll return the exception in 1.3.0
                 * format
                 */
                v130 = true;
            }
            handleWmsException(wmse, httpServletResponse, v130);
        } catch (SocketException se) {
            /*
             * SocketExceptions usually happen when the client has aborted the
             * connection, so there's nothing we can do here
             */
        } catch (IOException ioe) {
            /*
             * Filter out Tomcat ClientAbortExceptions, which for some reason
             * don't inherit from SocketException. We check the class name to
             * avoid a compile-time dependency on the Tomcat libraries
             */
            if (ioe.getClass().getName()
                    .equals("org.apache.catalina.connector.ClientAbortException")) {
                return;
            }
            /*
             * Other types of IOException are potentially interesting and must
             * be rethrown to avoid hiding errors (maybe they represent internal
             * errors when reading data for instance).
             */
            throw ioe;
        } catch (Exception e) {
            log.error("Problem with GET request", e);
            /* An unexpected (internal) error has occurred */
            throw new IOException(e);
        }
    }

    /**
     * Sends the HTTP request to the appropriate WMS method
     * 
     * @param request
     *            The URL REQUEST parameter
     * @param params
     *            A map of URL parameters, implemented in a case-insensitive way
     * @param httpServletRequest
     *            The {@link HttpServletRequest} object from the GET request
     * @param httpServletResponse
     *            The {@link HttpServletResponse} object from the GET request
     * @param catalogue
     *            The {@link WmsCatalogue} which should be used to serve
     *            datasets.
     */
    protected void dispatchWmsRequest(String request, RequestParams params,
            HttpServletRequest httpServletRequest, HttpServletResponse httpServletResponse,
            WmsCatalogue catalogue) throws Exception {
        if (catalogue == null) {
            throw new EdalException(
                    "No WMS catalogue has been set to discover datasets.  This is likely to be a programming error.");
        }
        if (request.equals("GetMap")) {
            getMap(params, httpServletResponse, catalogue);
        } else if (request.equals("GetCapabilities")) {
            getCapabilities(params, httpServletResponse, httpServletRequest.getRequestURL()
                    .toString(), catalogue);
        } else if (request.equals("GetFeatureInfo")) {
            /* Look to see if we're requesting data from a remote server */
            String url = params.getString("url");
            if (!StringUtils.isBlank(url)) {
                /*
                 * We need to proxy the request if it is on a different server
                 */
                WmsUtils.proxyRequest(url, httpServletRequest, httpServletResponse);
                return;
            }
            getFeatureInfo(params, httpServletResponse, catalogue);
        }
        /*
         * The REQUESTs below are non-standard
         */
        else if (request.equals("GetMetadata")) {
            /*
             * This is a request for non-standard metadata.
             */
            getMetadata(params, httpServletResponse, catalogue);
        } else if (request.equals("GetLegendGraphic")) {
            /*
             * This is a request for an image representing the legend for the
             * map parameters
             */
            getLegendGraphic(params, httpServletResponse, catalogue);
        } else if (request.equals("GetTimeseries")) {
            getTimeseries(params, httpServletResponse, catalogue);
        } else if (request.equals("GetTransect")) {
            getTransect(params, httpServletResponse, catalogue);
        } else if (request.equals("GetVerticalProfile")) {
            getVerticalProfile(params, httpServletResponse, catalogue);
            // } else if (request.equals("GetVerticalSection")) {
            // getVerticalSection(params, httpServletResponse);
        } else {
            throw new OperationNotSupportedException(request);
        }
    }

    protected void getMap(RequestParams params, HttpServletResponse httpServletResponse,
            WmsCatalogue catalogue) throws EdalException {
        GetMapParameters getMapParams = new GetMapParameters(params, catalogue);

        PlottingDomainParams plottingParameters = getMapParams.getPlottingDomainParameters();
        GetMapStyleParams styleParameters = getMapParams.getStyleParameters();

        /*
<<<<<<< HEAD
         * If the user has requested the actual data in coverageJSON format...
         */
        if (getMapParams.getFormatString().equalsIgnoreCase("application/json")) {
            String[] layerNames = getMapParams.getStyleParameters().getLayerNames();
            LayerNameMapper layerNameMapper = catalogue.getLayerNameMapper();
            List<Feature<?>> features = new ArrayList<>();
            for (String layerName : layerNames) {
                Dataset dataset = catalogue.getDatasetFromId(layerNameMapper
                        .getDatasetIdFromLayerName(layerName));

                features.addAll(dataset.extractMapFeatures(CollectionUtils.setOf(layerNameMapper
                        .getVariableIdFromLayerName(layerName)), getMapParams
                        .getPlottingDomainParameters()));
            }
            CoverageJsonConverter converter = new CoverageJsonConverterImpl();

            try {
                converter.convertFeaturesToJson(httpServletResponse.getOutputStream(), features);
            } catch (IOException e) {
                log.error("Problem writing coverage JSON to output stream", e);
            } catch (Exception e) {
                e.printStackTrace();
                /*
                 * Can't handle a thrown exception here - it won't be handled
                 * properly, since the output stream has already been opened
                 * 
                 * Need a method to check that the conversion will be successful first.
                 */
            }
            return;
        }
=======
         * Set the content type to be what was requested. If anything goes
         * wrong, this will be overwritten to "text/xml" in the
         * handleWmsException method.
         */
        httpServletResponse.setContentType(getMapParams.getImageFormat().getMimeType());
>>>>>>> 249f712e

        if (getMapParams.getImageFormat() instanceof KmzFormat) {
            if (!GISUtils
                    .isWgs84LonLat(plottingParameters.getBbox().getCoordinateReferenceSystem())) {
                throw new EdalException("KMZ files can only be generated from WGS84 projections");
            }
        }

        /*
         * Do some checks on the style parameters.
         * 
         * These only apply to non-XML styles. XML ones are more complex to
         * handle.
         */
        if (!styleParameters.isXmlDefined()) {
            if (styleParameters.isTransparent()
                    && !getMapParams.getImageFormat().supportsFullyTransparentPixels()) {
                throw new EdalException("The image format "
                        + getMapParams.getImageFormat().getMimeType()
                        + " does not support fully-transparent pixels");
            }
            if (styleParameters.getOpacity() < 100
                    && !getMapParams.getImageFormat().supportsPartiallyTransparentPixels()) {
                throw new EdalException("The image format "
                        + getMapParams.getImageFormat().getMimeType()
                        + " does not support partially-transparent pixels");
            }
            if (styleParameters.getNumLayers() > catalogue.getServerInfo()
                    .getMaxSimultaneousLayers()) {
                throw new EdalException("Only "
                        + catalogue.getServerInfo().getMaxSimultaneousLayers()
                        + " layer(s) can be plotted at once");
            }
        }

        /*
         * Check the dimensions of the image
         */
        if (plottingParameters.getHeight() > catalogue.getServerInfo().getMaxImageHeight()
                || plottingParameters.getWidth() > catalogue.getServerInfo().getMaxImageWidth()) {
            throw new EdalException("Requested image size exceeds the maximum of "
                    + catalogue.getServerInfo().getMaxImageWidth() + "x"
                    + catalogue.getServerInfo().getMaxImageHeight());
        }

        MapImage imageGenerator = styleParameters.getImageGenerator(catalogue);

        List<BufferedImage> frames;
        if (!getMapParams.isAnimation()) {
            frames = Arrays.asList(imageGenerator.drawImage(plottingParameters, catalogue));
        } else {
            frames = new ArrayList<>();
            for (DateTime timeStep : getMapParams.getAnimationTimesteps()) {
                PlottingDomainParams timestepParameters = new PlottingDomainParams(
                        plottingParameters.getWidth(), plottingParameters.getHeight(),
                        plottingParameters.getBbox(), plottingParameters.getZExtent(), null,
                        plottingParameters.getTargetHorizontalPosition(),
                        plottingParameters.getTargetZ(), timeStep);
                BufferedImage frame = imageGenerator.drawImage(timestepParameters, catalogue);
                Graphics2D g = frame.createGraphics();
                g.setFont(new Font(Font.SANS_SERIF, Font.BOLD, 16));
                g.setColor(Color.white);
                g.drawString(TimeUtils.formatUtcHumanReadableDateTime(timeStep), 9,
                        frame.getHeight() - 9);
                g.drawString(TimeUtils.formatUtcHumanReadableDateTime(timeStep), 9,
                        frame.getHeight() - 11);
                g.drawString(TimeUtils.formatUtcHumanReadableDateTime(timeStep), 11,
                        frame.getHeight() - 11);
                g.drawString(TimeUtils.formatUtcHumanReadableDateTime(timeStep), 11,
                        frame.getHeight() - 9);
                g.setColor(Color.black);
                g.drawString(TimeUtils.formatUtcHumanReadableDateTime(timeStep), 10,
                        frame.getHeight() - 10);
                frames.add(frame);
            }
        }

        ImageFormat imageFormat = getMapParams.getImageFormat();
        try {
            ServletOutputStream outputStream = httpServletResponse.getOutputStream();
            if (imageFormat instanceof SimpleFormat) {
                /*
                 * We have a normal image format
                 */
                SimpleFormat simpleFormat = (SimpleFormat) getMapParams.getImageFormat();
                simpleFormat.writeImage(frames, outputStream, getMapParams.getFrameRate());
            } else {
                /*
                 * We have KML (or another image format which needs additional
                 * information)
                 */
                String[] layerNames = styleParameters.getLayerNames();
                if (layerNames.length > 1) {
                    throw new EdalException("Exactly 1 layer must be requested for KML ("
                            + layerNames.length + " have been supplied)");
                }
                String layerName = layerNames[0];
                if (imageFormat instanceof KmzFormat) {
                    /*
                     * If this is a KMZ file, give it a sensible filename
                     */
                    httpServletResponse.setHeader("Content-Disposition", "inline; filename="
                            + layerName.replaceAll("/", "-") + ".kmz");
                }
                EnhancedVariableMetadata layerMetadata = WmsUtils.getLayerMetadata(layerName,
                        catalogue);
                String name = layerMetadata.getTitle();
                String description = layerMetadata.getDescription();
                String zValue = plottingParameters.getTargetZ() == null ? null : plottingParameters
                        .getTargetZ().toString();
                List<DateTime> tValues = Arrays.asList(plottingParameters.getTargetT());
                BufferedImage legend = imageGenerator.getLegend(50, 200);
                GeographicBoundingBox gbbox = GISUtils.toGeographicBoundingBox(plottingParameters
                        .getBbox());
                imageFormat.writeImage(frames, outputStream, name, description, gbbox, tValues,
                        zValue, legend, getMapParams.getFrameRate());
            }
            outputStream.close();
        } catch (SocketException e) {
            /*
             * The client can quite often cancel requests when loading tiled
             * maps.
             * 
             * This gives Broken pipe errors which can be ignored.
             */
        } catch (IOException e) {
            log.error("Problem writing output to stream", e);
        }
    }

    protected void getCapabilities(RequestParams params, HttpServletResponse httpServletResponse,
            String baseUrl, WmsCatalogue catalogue) throws EdalException {
        /*
         * We only advertise text/xml as a GetCapabilities format. The spec says
         * we can return text/xml for unknown formats, so we don't even need to
         * bother retrieving the requested format
         */

        /*
         * Now handle the UPDATESEQUENCE param as per 7.2.3.5 of the WMS spec
         */
        String updateSeqStr = params.getString("updatesequence");
        if (updateSeqStr != null) {
            DateTime updateSequence;
            try {
                updateSequence = TimeUtils.iso8601ToDateTime(updateSeqStr,
                        ISOChronology.getInstanceUTC());
            } catch (IllegalArgumentException iae) {
                throw new InvalidUpdateSequence(updateSeqStr + " is not a valid ISO date-time");
            }
            /*
             * We use isEqual(), which compares dates based on millisecond
             * values only, because we know that the calendar system will be the
             * same in each case (ISO). Comparisons using equals() may return
             * false because updateSequence is read using UTC, whereas
             * lastUpdate is created in the server's time zone, meaning that the
             * Chronologies are different.
             */
            if (updateSequence.isEqual(catalogue.getLastUpdateTime())) {
                throw new CurrentUpdateSequence(updateSeqStr);
            } else if (updateSequence.isAfter(catalogue.getLastUpdateTime())) {
                throw new InvalidUpdateSequence(updateSeqStr
                        + " is later than the current server updatesequence value");
            }
        }

        String wmsVersion = params.getString("version", "1.3.0");
        Template template;
        if ("1.1.1".equals(wmsVersion)) {
            template = velocityEngine.getTemplate("templates/capabilities-1.1.1.vm");
        } else {
            template = velocityEngine.getTemplate("templates/capabilities-1.3.0.vm");
        }

        /*
         * The DATASET parameter is an optional parameter that allows a
         * Capabilities document to be generated for a single dataset only
         */
        String datasetId = params.getString("dataset");

        Collection<Dataset> datasets;
        if (datasetId == null || "".equals(datasetId.trim())) {
            /*
             * No specific dataset has been chosen so we create a Capabilities
             * document including every dataset. First we check to see that the
             * system admin has allowed us to create a global Capabilities doc
             * (this can be VERY large)
             */
            if (catalogue.getServerInfo().allowsGlobalCapabilities()) {
                datasets = catalogue.getAllDatasets();
            } else {
                throw new EdalException("Cannot create a Capabilities document "
                        + "that includes all datasets on this server. "
                        + "You must specify a dataset identifier with &amp;DATASET=");
            }
        } else {
            Dataset ds = catalogue.getDatasetFromId(datasetId);
            if (ds == null) {
                throw new EdalException("There is no dataset with ID " + datasetId);
            }
            datasets = new ArrayList<Dataset>();
            datasets.add(ds);
        }

        VelocityContext context = new VelocityContext();
        EventCartridge ec = new EventCartridge();
        ec.addEventHandler(new EscapeXmlReference());
        ec.attachToContext(context);
        context.put("baseUrl", baseUrl);
        context.put("catalogue", catalogue);
        context.put("datasets", datasets);
        context.put("supportedImageFormats", ImageFormat.getSupportedMimeTypes());
        context.put("supportedFeatureInfoFormats", new String[] { FEATURE_INFO_PLAIN_FORMAT,
                FEATURE_INFO_XML_FORMAT });
        context.put("supportedCrsCodes", SUPPORTED_CRS_CODES);
        context.put("GISUtils", GISUtils.class);
        context.put("TimeUtils", TimeUtils.class);
        context.put("WmsUtils", WmsUtils.class);
        context.put("verbose", params.getBoolean("verbose", false));
        context.put("availablePalettes", ColourPalette.getPredefinedPalettes());

        httpServletResponse.setContentType("text/xml");
        try {
            template.merge(context, httpServletResponse.getWriter());
        } catch (ResourceNotFoundException e) {
            log.error("Cannot find capabilities template", e);
        } catch (ParseErrorException e) {
            log.error("Cannot parse capabilities template", e);
        } catch (MethodInvocationException e) {
            log.error("Capabilities template has incorrect method", e);
        } catch (IOException e) {
            log.error("Problem writing output to stream", e);
        }
    }

    protected void getFeatureInfo(RequestParams params, HttpServletResponse httpServletResponse,
            WmsCatalogue catalogue) throws EdalException {
        if (!catalogue.getServerInfo().allowsFeatureInfo()) {
            throw new LayerNotQueryableException(
                    "This server does not allow GetFeatureInfo requests");
        }
        GetFeatureInfoParameters featureInfoParameters = new GetFeatureInfoParameters(params,
                catalogue);
        if (!FEATURE_INFO_XML_FORMAT.equals(featureInfoParameters.getInfoFormat())
                && !FEATURE_INFO_PLAIN_FORMAT.equals(featureInfoParameters.getInfoFormat())) {
            throw new EdalUnsupportedOperationException(
                    "Currently the supported feature info types are \"text/xml\" and \"text/plain\"");
        }
        httpServletResponse.setContentType(featureInfoParameters.getInfoFormat());

        PlottingDomainParams plottingParameters = featureInfoParameters
                .getPlottingDomainParameters();
        final HorizontalPosition position = featureInfoParameters.getClickedPosition();

        String[] layerNames = featureInfoParameters.getLayerNames();
        /*
         * List of FeatureInfoPoints to be sent to featureInfo velocity template
         */
        List<FeatureInfoPoint> featureInfos = new ArrayList<FeatureInfoPoint>();
        /*
         * Loop over all requested layers
         */
        for (String layerName : layerNames) {
//            PlotLayerMetadata layerMetadata = catalogue.getLayerMetadata(layerName);
            if (catalogue.isDisabled(layerName)) {
                throw new EdalLayerNotFoundException("The layer " + layerName
                        + " is not enabled on this server");
            }
            if (!catalogue.isQueryable(layerName)) {
                throw new LayerNotQueryableException("The layer " + layerName + " is not queryable");
            }
            Dataset dataset = WmsUtils.getDatasetFromLayerName(layerName, catalogue);
            String variableId = catalogue.getLayerNameMapper()
                    .getVariableIdFromLayerName(layerName);
            VariableMetadata metadata = WmsUtils.getVariableMetadataFromLayerName(layerName,
                    catalogue);
            Set<VariableMetadata> children = metadata.getChildren();
            /*
             * Extract the map features. Because of the way
             * GetFeatureInfoParameters works, features are searched for in a
             * 9-pixel box surrounding the clicked position on the map
             */
            Collection<? extends DiscreteFeature<?, ?>> mapFeatures = dataset.extractMapFeatures(
                    CollectionUtils.setOf(variableId), plottingParameters);

            /*
             * We only want to return a layer name if there are more than one
             */
            String layerNameToSave = layerNames.length < 2 ? null : layerName;
            for (DiscreteFeature<?, ?> feature : mapFeatures) {
                if (metadata.isScalar()) {
                    /*
                     * If we have a scalar layer, add the value for it first,
                     * using the feature name to identify values.
                     */
                    FeatureInfoPoint featurePoint = getFeatureInfoValuesFromFeature(feature,
                            variableId, plottingParameters, layerNameToSave, feature.getName(),
                            metadata);
                    if (featurePoint != null) {
                        featureInfos.add(featurePoint);
                    }
                }
                for (VariableMetadata child : children) {
                    /*
                     * Now add the values for every child layer, using the child
                     * variable IDs to identify values.
                     * 
                     * TODO perhaps in cases where we have child layers for
                     * multiple features we will want to use a combination of
                     * feature ID + child variable ID.
                     */
                    String name = catalogue.getLayerMetadata(child).getTitle();
                    FeatureInfoPoint featurePoint = getFeatureInfoValuesFromFeature(feature,
                            child.getId(), plottingParameters, layerNameToSave, name, metadata);
                    if (featurePoint != null) {
                        featureInfos.add(featurePoint);
                    }
                }
            }
        }

        /*
         * Sort the feature info according to how far each position is from the
         * clicked position
         */
        Collections.sort(featureInfos, new Comparator<FeatureInfoPoint>() {
            @Override
            public int compare(FeatureInfoPoint o1, FeatureInfoPoint o2) {
                return Double.compare(GISUtils.getDistSquared(o1.getPosition(), position),
                        GISUtils.getDistSquared(o2.getPosition(), position));
            }
        });

        /*
         * Trim the list down to the number of requested features
         */
        while (featureInfos.size() > featureInfoParameters.getFeatureCount()) {
            featureInfos.remove(featureInfos.size() - 1);
        }

        /*
         * Now render the output XML and send to the output stream
         */
        Template template;
        if (FEATURE_INFO_XML_FORMAT.equals(featureInfoParameters.getInfoFormat())) {
            template = velocityEngine.getTemplate("templates/featureInfo-xml.vm");
        } else {
            template = velocityEngine.getTemplate("templates/featureInfo-plain.vm");
        }
        VelocityContext context = new VelocityContext();
        context.put("position", GISUtils.transformPosition(position, DefaultGeographicCRS.WGS84));
        context.put("featureInfo", featureInfos);
        try {
            template.merge(context, httpServletResponse.getWriter());
        } catch (Exception e) {
            log.error("Problem writing FeatureInfo XML", e);
        }
    }

    /**
     * Extracts the target value from a feature
     * 
     * @param feature
     *            The feature to extract the value from
     * @param variableId
     *            The name of the variable within the feature
     * @param plottingParameters
     *            The {@link PlottingDomainParams} defining the target value to
     *            extract
     * @param layerName
     *            The layer name to add to the {@link FeatureInfoPoint}
     * @param featureName
     *            The feature name to add to the {@link FeatureInfoPoint}
     * @param metadata
     *            The {@link VariableMetadata} of the layer being queried
     * @return The extracted value and corresponding information collected as a
     *         {@link FeatureInfoPoint}
     */
    private FeatureInfoPoint getFeatureInfoValuesFromFeature(DiscreteFeature<?, ?> feature,
            String variableId, PlottingDomainParams plottingParameters, String layerName,
            String featureName, VariableMetadata metadata) {
        Object value = null;
        HorizontalPosition position = null;
        String timeStr = null;
        if (feature instanceof MapFeature) {
            MapFeature mapFeature = (MapFeature) feature;
            GridCoordinates2D pointIndex = mapFeature.getDomain().findIndexOf(
                    plottingParameters.getTargetHorizontalPosition());
            if (pointIndex != null) {
                position = mapFeature.getDomain().getDomainObjects()
                        .get(pointIndex.getY(), pointIndex.getX()).getCentre();
                value = mapFeature.getValues(variableId).get(pointIndex.getY(), pointIndex.getX());
                if (mapFeature.getDomain().getTime() != null) {
                    timeStr = TimeUtils.dateTimeToISO8601(mapFeature.getDomain().getTime());
                }
            }
        } else if (feature instanceof PointFeature) {
            PointFeature pointFeature = (PointFeature) feature;
            value = pointFeature.getValue(variableId);
            position = pointFeature.getHorizontalPosition();
            if (pointFeature.getGeoPosition().getTime() != null) {
                timeStr = TimeUtils.dateTimeToISO8601(pointFeature.getGeoPosition().getTime());
            }
        } else if (feature instanceof ProfileFeature) {
            /*
             * This shouldn't ever get called now that we are dealing with
             * PointFeatures rather than ProfileFeatures (ProfileFeatures may be
             * the underlying data type but they shouldn't be the map feature).
             * 
             * No harm leaving the code in for future reference.
             */
            ProfileFeature profileFeature = (ProfileFeature) feature;
            int index = GISUtils.getIndexOfClosestElevationTo(plottingParameters.getTargetZ(),
                    profileFeature.getDomain());
            if (index >= 0) {
                value = profileFeature.getValues(variableId).get(index);
                position = profileFeature.getHorizontalPosition();
                if (profileFeature.getTime() != null) {
                    timeStr = TimeUtils.dateTimeToISO8601(profileFeature.getTime());
                }
            }
        } else if (feature instanceof PointSeriesFeature) {
            /*
             * This shouldn't ever get called now that we are dealing with
             * PointFeatures rather than PointSeriesFeatures
             * (PointSeriesFeatures may be the underlying data type but they
             * shouldn't be the map feature).
             * 
             * No harm leaving the code in for future reference.
             */
            PointSeriesFeature pointSeriesFeature = (PointSeriesFeature) feature;
            int index = GISUtils.getIndexOfClosestTimeTo(plottingParameters.getTargetT(),
                    pointSeriesFeature.getDomain());
            if (index >= 0) {
                position = pointSeriesFeature.getHorizontalPosition();
                value = pointSeriesFeature.getValues(variableId).get(index);
                timeStr = TimeUtils.dateTimeToISO8601(pointSeriesFeature.getDomain()
                        .getCoordinateValue(index));
            }
        }
        if (value != null) {
            /*
             * Change value to the category label if it represents a category
             */
            Map<Integer, Category> categories = metadata.getParameter().getCategories();
            if (categories != null && value instanceof Number
                    && categories.containsKey(((Number) value).intValue())) {
                value = categories.get(((Number) value).intValue()).getLabel();
            }
            return new FeatureInfoPoint(layerName, featureName, position, timeStr, value,
                    feature.getFeatureProperties());
        } else {
            return null;
        }
    }

    /**
     * Handles returning metadata about a requested layer.
     * 
     * @param params
     *            The URL parameters
     * @param httpServletResponse
     *            The response object to write out to
     * @param catalogue2
     * @throws MetadataException
     *             If there are any issues with returning the metadata
     */
    protected void getMetadata(RequestParams params, HttpServletResponse httpServletResponse,
            WmsCatalogue catalogue) throws MetadataException {
        String item = params.getString("item");
        String json = null;
        if (item == null) {
            throw new MetadataException("Must provide an ITEM parameter");
        } else if (item.equals("menu")) {
            json = showMenu(params, catalogue);
        } else if (item.equals("layerDetails")) {
            json = showLayerDetails(params, catalogue);
        } else if (item.equals("timesteps")) {
            json = showTimesteps(params, catalogue);
        } else if (item.equals("minmax")) {
            json = showMinMax(params, catalogue);
        } else if (item.equals("animationTimesteps")) {
            json = showAnimationTimesteps(params, catalogue);
        }
        if (json != null) {
            httpServletResponse.setContentType("application/json");
            try {
                httpServletResponse.getWriter().write(json);
            } catch (IOException e) {
                log.error("Problem writing metadata to output stream", e);
                throw new MetadataException("Problem writing JSON to output stream", e);
            }
        } else {
            throw new MetadataException("Invalid value for ITEM parameter");
        }
    }

    protected String showMenu(RequestParams params, WmsCatalogue catalogue)
            throws MetadataException {
        JSONObject menu = new JSONObject();
        menu.put("label", catalogue.getServerInfo().getName());

        Collection<Dataset> datasets;
        String datasetStr = params.getString("dataset");
        if (datasetStr != null) {
            Dataset dataset = catalogue.getDatasetFromId(datasetStr);
            if (dataset == null) {
                throw new MetadataException("Requested menu for dataset: " + datasetStr
                        + " which does not exist on this server");
            }
            datasets = Arrays.asList(new Dataset[] { dataset });
        } else {
            datasets = catalogue.getAllDatasets();
        }

        JSONArray children = new JSONArray();
        for (Dataset dataset : datasets) {
            String datasetId = dataset.getId();

            Set<VariableMetadata> topLevelVariables = dataset.getTopLevelVariables();
            JSONArray datasetChildren;
            try {
                datasetChildren = addVariablesToArray(topLevelVariables, datasetId, catalogue);
                String datasetLabel = catalogue.getDatasetTitle(datasetId);
                JSONObject datasetJson = new JSONObject();
                datasetJson.put("label", datasetLabel);
                datasetJson.put("children", datasetChildren);
                children.add(datasetJson);
            } catch (EdalLayerNotFoundException e) {
                /*
                 * This shouldn't happen - it means that we've failed to get
                 * layer metadata for a layer which definitely exists.
                 * 
                 * If it does happen, we just miss this bit out of the menu and
                 * log the message. That'll lead back to here, and the debugging
                 * can begin!
                 */
                log.error("Failed to get layer metadata", e);
            }
        }

        menu.put("children", children);
        return menu.toString(4);
    }

    protected JSONArray addVariablesToArray(Set<VariableMetadata> variables, String datasetId,
            WmsCatalogue catalogue) throws EdalLayerNotFoundException {
        JSONArray ret = new JSONArray();
        for (VariableMetadata variable : variables) {
            String id = variable.getId();
            String layerName = catalogue.getLayerNameMapper().getLayerName(datasetId, id);
            EnhancedVariableMetadata layerMetadata = WmsUtils
                    .getLayerMetadata(layerName, catalogue);
            if (catalogue.isDisabled(layerName)) {
                continue;
            }

            JSONObject child = new JSONObject();

            child.put("id", layerName);

            String title = layerMetadata.getTitle();
            child.put("label", title);

            Collection<String> supportedStyles = catalogue.getStyleCatalogue().getSupportedStyles(
                    variable);
            child.put("plottable", (supportedStyles != null && supportedStyles.size() > 0));

            Set<VariableMetadata> children = variable.getChildren();
            if (children.size() > 0) {
                JSONArray childrenArray = addVariablesToArray(children, datasetId, catalogue);
                child.put("children", childrenArray);
            }

            ret.add(child);
        }
        return ret;
    }

    protected String showLayerDetails(RequestParams params, WmsCatalogue catalogue)
            throws MetadataException {
        /*
         * Parse the parameters and get access to the variable and layer
         * metadata
         */
        String layerName = params.getString("layerName");
        if (layerName == null) {
            log.error("Layer " + layerName + " doesn't exist - can't get layer details");
            throw new MetadataException("Must supply a LAYERNAME parameter to get layer details");
        }
        String requestedTime = params.getString("time");

        Dataset dataset;
        String variableId;
        try {
            dataset = WmsUtils.getDatasetFromLayerName(layerName, catalogue);
            variableId = catalogue.getLayerNameMapper().getVariableIdFromLayerName(layerName);
        } catch (EdalLayerNotFoundException e) {
            throw new MetadataException("The layer " + layerName + " does not exist", e);
        }

        EnhancedVariableMetadata layerMetadata;
        try {
            layerMetadata = WmsUtils.getLayerMetadata(layerName, catalogue);
            if (catalogue.isDisabled(layerName)) {
                throw new EdalLayerNotFoundException("The layer " + layerName
                        + " is not enabled on this server");
            }
        } catch (EdalLayerNotFoundException e) {
            throw new MetadataException("Layer not found", e);
        }
        if (dataset == null || variableId == null || layerMetadata == null) {
            log.error("Layer " + layerName + " doesn't exist - can't get layer details");
            throw new MetadataException("Must supply a valid LAYERNAME to get layer details");
        }

        VariableMetadata variableMetadata;
        try {
            variableMetadata = dataset.getVariableMetadata(variableId);
        } catch (VariableNotFoundException e) {
            throw new MetadataException("Layer not found", e);
        }

        PlottingStyleParameters defaultProperties = layerMetadata.getDefaultPlottingParameters();

        /*
         * Now create local variables containing the relevant details needed
         */
        String units = variableMetadata.getParameter().getUnits();
        BoundingBox boundingBox = GISUtils.constrainBoundingBox(variableMetadata
                .getHorizontalDomain().getBoundingBox());
        Extent<Float> scaleRange = defaultProperties.getColorScaleRange();
        if (scaleRange == null) {
            scaleRange = Extents.emptyExtent();
        }
        Integer numColorBands = defaultProperties.getNumColorBands();
        if (numColorBands == null) {
            numColorBands = 250;
        }

        Collection<String> supportedStyles = catalogue.getStyleCatalogue().getSupportedStyles(
                variableMetadata);

        VerticalDomain verticalDomain = variableMetadata.getVerticalDomain();
        TemporalDomain temporalDomain = variableMetadata.getTemporalDomain();

        boolean discreteZ = (verticalDomain instanceof VerticalAxis);
        boolean discreteT = (temporalDomain instanceof TimeAxis);

        DateTime targetTime = null;
        DateTime nearestTime = null;
        if (temporalDomain != null) {
            if (requestedTime != null) {
                try {
                    targetTime = TimeUtils.iso8601ToDateTime(requestedTime,
                            temporalDomain.getChronology());
                } catch (BadTimeFormatException e) {
                    throw new MetadataException("Requested time has an invalid format", e);
                }
            } else {
                targetTime = new DateTime(temporalDomain.getChronology());
            }
            if (temporalDomain instanceof TimeAxis) {
                TimeAxis timeAxis = (TimeAxis) temporalDomain;
                long minDeltaT = Long.MAX_VALUE;
                for (DateTime time : timeAxis.getCoordinateValues()) {
                    long dT = Math.abs(time.getMillis() - targetTime.getMillis());
                    if (dT < minDeltaT) {
                        minDeltaT = dT;
                        nearestTime = time;
                    }
                }

            } else {
                /*
                 * If we have a continuous time axis, the nearest time will
                 * either be the start time, the end time, or the target time
                 */
                if (targetTime.isAfter(temporalDomain.getExtent().getHigh().getMillis())) {
                    nearestTime = temporalDomain.getExtent().getHigh();
                } else if (targetTime.isBefore(temporalDomain.getExtent().getLow().getMillis())) {
                    nearestTime = temporalDomain.getExtent().getLow();
                } else {
                    nearestTime = targetTime;
                }
            }
        }

        String moreInfo = layerMetadata.getMoreInfo();
        String copyright = layerMetadata.getCopyright();

        Set<String> supportedPalettes = ColourPalette.getPredefinedPalettes();
        String defaultPalette = defaultProperties.getPalette();
        if (defaultPalette == null) {
            defaultPalette = ColourPalette.DEFAULT_PALETTE_NAME;
        }
        String aboveMaxColour = GraphicsUtils.colourToString(defaultProperties.getAboveMaxColour());
        String belowMinColour = GraphicsUtils.colourToString(defaultProperties.getBelowMinColour());
        String noDataColour = GraphicsUtils.colourToString(defaultProperties.getNoDataColour());

        Boolean logScaling = defaultProperties.isLogScaling();
        if (logScaling == null) {
            logScaling = false;
        }

        /*
         * Now write the layer details out to a JSON object
         */
        JSONObject layerDetails = new JSONObject();

        layerDetails.put("units", units);

        JSONArray bboxJson = new JSONArray();
        bboxJson.add(boundingBox.getMinX());
        bboxJson.add(boundingBox.getMinY());
        bboxJson.add(boundingBox.getMaxX());
        bboxJson.add(boundingBox.getMaxY());
        layerDetails.put("bbox", bboxJson);

        JSONArray scaleRangeJson = new JSONArray();
        scaleRangeJson.add(scaleRange.getLow());
        scaleRangeJson.add(scaleRange.getHigh());
        layerDetails.put("scaleRange", scaleRangeJson);

        layerDetails.put("numColorBands", numColorBands);

        JSONArray supportedStylesJson = new JSONArray();
        JSONArray noPaletteStylesJson = new JSONArray();
        for (String supportedStyle : supportedStyles) {
            supportedStylesJson.add(supportedStyle);
            if (!catalogue.getStyleCatalogue().styleUsesPalette(supportedStyle)) {
                noPaletteStylesJson.add(supportedStyle);
            }
        }
        layerDetails.put("supportedStyles", supportedStylesJson);
        layerDetails.put("noPaletteStyles", noPaletteStylesJson);

        layerDetails.put("categorical", variableMetadata.getParameter().getCategories() != null);

        layerDetails.put("queryable",
                catalogue.getServerInfo().allowsFeatureInfo() && catalogue.isQueryable(layerName));
        layerDetails.put("downloadable", catalogue.isDownloadable(layerName));

        if (verticalDomain != null) {
            layerDetails.put("continuousZ", !discreteZ);
            JSONObject zAxisJson = new JSONObject();
            zAxisJson.put("units", verticalDomain.getVerticalCrs().getUnits());
            zAxisJson.put("positive", verticalDomain.getVerticalCrs().isPositiveUpwards());
            if (verticalDomain instanceof VerticalAxis) {
                /*
                 * We have discrete vertical axis values
                 */
                VerticalAxis verticalAxis = (VerticalAxis) verticalDomain;
                JSONArray zValuesJson = new JSONArray();
                for (Double z : verticalAxis.getCoordinateValues()) {
                    zValuesJson.add(z);
                }
                zAxisJson.put("values", zValuesJson);
            } else {
                if (!dataset.getFeatureType(variableId).isAssignableFrom(ProfileFeature.class)) {
                    /*
                     * We don't have profile features. Just supply a start and
                     * end elevation. The client can split this however it
                     * wants. Usually this will be a naive split into x levels
                     */
                    zAxisJson.put("startZ", verticalDomain.getExtent().getLow());
                    zAxisJson.put("endZ", verticalDomain.getExtent().getHigh());
                } else {
                    /*
                     * We have profile features. Try and calculate a rough
                     * distribution of depths by reading a sample. Then we can
                     * generate more sensible depth values which
                     * increase/decrease as required.
                     * 
                     * Note that we could do this for any type of feature where
                     * the dataset has a continuous z-domain, but unless each
                     * feature has a discrete vertical domain, we'd need to read
                     * a lot more of them.
                     */

                    /*
                     * First read a sample of depth axis values
                     */
                    Set<String> featureIds = dataset.getFeatureIds();
                    Iterator<String> iterator = featureIds.iterator();
                    List<Double> depthValues = new ArrayList<>();
                    /*
                     * Make sure that the end points are included
                     */
                    depthValues.add(verticalDomain.getExtent().getLow());
                    depthValues.add(verticalDomain.getExtent().getHigh());

                    for (int nFeatures = 0; nFeatures < 50; nFeatures++) {
                        /*
                         * Read up to 50 features
                         */
                        if (iterator.hasNext()) {
                            try {
                                ProfileFeature feature = (ProfileFeature) dataset
                                        .readFeature(iterator.next());
                                if (feature != null) {
                                    depthValues.addAll(feature.getDomain().getCoordinateValues());
                                }
                            } catch (DataReadingException e) {
                                log.error("Problem reading profile feature to test depth levels", e);
                            } catch (VariableNotFoundException e) {
                                log.error("Problem reading profile feature to test depth levels", e);
                            }
                        } else {
                            break;
                        }
                    }
                    Collections.sort(depthValues);
                    /*
                     * We now have a sorted list of axis values for (up to) 50
                     * features.
                     */
                    if (Math.abs(depthValues.get(0) - depthValues.get(1)) > Math.abs(depthValues
                            .get(depthValues.size() - 1) - depthValues.get(depthValues.size() - 2))) {
                        /*
                         * If the widest increments are at the end of the depth
                         * values list, this will not work, so we just use the
                         * start/end method
                         */
                        zAxisJson.put("startZ", verticalDomain.getExtent().getLow());
                        zAxisJson.put("endZ", verticalDomain.getExtent().getHigh());
                    } else {
                        /*
                         * Next we create a stack of delta-elevation values
                         * which we want to use. These are all round numbers
                         * which will make the axis values nicely human-readable
                         * in the client.
                         * 
                         * Note that because this is a stack, 0.001 will be on
                         * top after the values have been added.
                         * 
                         * We will pop these out until we reach a suitable size.
                         * From that point our elevation values will get further
                         * apart.
                         * 
                         * The aim is to get something like:
                         * 0,10,20,30,40,50,100,200,300,800,1300,2300
                         */

                        Stack<Double> deltas = new Stack<>();
                        deltas.addAll(Arrays.asList(new Double[] { 10000.0, 5000.0, 1000.0, 500.0,
                                200.0, 100.0, 50.0, 20.0, 10.0, 5.0, 2.0, 1.0, 0.5, 0.1, 0.05,
                                0.01, 0.005, 0.001 }));

                        /*
                         * The first level should be the minimum of the extent,
                         * since this was explicitly added to depthValues
                         */
                        List<Double> levels = new ArrayList<>();
                        double lastDeltaStart = depthValues.get(0);
                        levels.add(lastDeltaStart);
                        double delta = 0.0;
                        double lastDelta = 0.0;

                        int nLevels = 25;
                        /*
                         * Split the elevation values into 25 levels.
                         * 
                         * We could just use these elevation values. We'd get a
                         * nice distribution of levels, but they'd be horrible
                         * numbers. So now we get complicated instead...
                         */
                        for (int i = depthValues.size() / nLevels; i < depthValues.size(); i += depthValues
                                .size() / nLevels) {
                            /*
                             * With these nLevels levels, what is the difference
                             * between the two we're considering?
                             */
                            Double lastDeltaEnd = depthValues.get(i);
                            Double testDelta = lastDeltaEnd - lastDeltaStart;

                            /*
                             * Find a nice delta value which is close to this.
                             */
                            if (!deltas.empty()) {
                                while (testDelta > delta) {
                                    lastDelta = delta;
                                    delta = deltas.pop();
                                    /*
                                     * We have a new delta. Keep using the old
                                     * delta until we get a value which is a
                                     * multiple of the current delta. These
                                     * values are much more pleasing (e.g. you
                                     * don't get 110, 210, 310, etc)
                                     */
                                    while (levels.get(levels.size() - 1) % delta != 0) {
                                        levels.add(levels.get(levels.size() - 1) + lastDelta);
                                    }
                                }
                            }

                            /*
                             * Now add levels with this delta until we reach the
                             * next of the 25 levels
                             */
                            while (levels.get(levels.size() - 1) < lastDeltaEnd) {
                                levels.add(levels.get(levels.size() - 1) + delta);
                            }
                            lastDeltaStart = lastDeltaEnd;
                        }
                        /*
                         * Now add the final levels. Keep the final delta value
                         * and keep going until we have exceeded the maximum
                         * value of the extent.
                         */
                        double finalLevels = levels.get(levels.size() - 1);
                        while (finalLevels < verticalDomain.getExtent().getHigh()) {
                            finalLevels += delta;
                            levels.add(finalLevels);
                        }

                        /*
                         * Now we have a nice set of values, serialise them to
                         * JSON.
                         * 
                         * Thanks for reading, and if you're trying to change
                         * this code, I'm sorry. Maybe you should start from
                         * scratch? Or maybe it's simpler than I think and you
                         * understand it perfectly.
                         */
                        JSONArray zValuesJson = new JSONArray();
                        for (Double level : levels) {
                            zValuesJson.add(level);
                        }
                        zAxisJson.put("values", zValuesJson);
                    }
                }

            }
            layerDetails.put("zaxis", zAxisJson);
        }

        if (temporalDomain != null) {
            layerDetails.put("continuousT", !discreteT);
            if (temporalDomain instanceof TimeAxis) {
                TimeAxis timeAxis = (TimeAxis) temporalDomain;
                Map<Integer, Map<Integer, List<Integer>>> datesWithData = new LinkedHashMap<Integer, Map<Integer, List<Integer>>>();
                for (DateTime dateTime : timeAxis.getCoordinateValues()) {
                    /*
                     * We must make sure that dateTime() is in UTC or
                     * getDayOfMonth() etc might return unexpected results
                     */
                    dateTime = dateTime.withZone(DateTimeZone.UTC);
                    /*
                     * See whether this dateTime is closer to the target
                     * dateTime than the current closest value
                     */
                    int year = dateTime.getYear();
                    Map<Integer, List<Integer>> months = datesWithData.get(year);
                    if (months == null) {
                        months = new LinkedHashMap<Integer, List<Integer>>();
                        datesWithData.put(year, months);
                    }
                    /*
                     * We need to subtract 1 from the month number as Javascript
                     * months are 0-based (Joda-time months are 1-based). This
                     * retains compatibility with previous behaviour.
                     */
                    int month = dateTime.getMonthOfYear() - 1;
                    List<Integer> days = months.get(month);
                    if (days == null) {
                        days = new ArrayList<Integer>();
                        months.put(month, days);
                    }
                    int day = dateTime.getDayOfMonth();
                    if (!days.contains(day)) {
                        days.add(day);
                    }
                }
                JSONObject datesWithDataJson = new JSONObject();
                for (Integer year : datesWithData.keySet()) {
                    Map<Integer, List<Integer>> months = datesWithData.get(year);
                    JSONObject monthsJson = new JSONObject();
                    for (Integer month : months.keySet()) {
                        JSONArray daysJson = new JSONArray();
                        List<Integer> days = months.get(month);
                        for (Integer day : days) {
                            daysJson.add(day);
                        }
                        monthsJson.put(month, daysJson);
                    }
                    datesWithDataJson.put(year, monthsJson);
                }
                layerDetails.put("datesWithData", datesWithDataJson);
            } else {
                layerDetails.put("startTime",
                        TimeUtils.dateTimeToISO8601(temporalDomain.getExtent().getLow()));
                layerDetails.put("endTime",
                        TimeUtils.dateTimeToISO8601(temporalDomain.getExtent().getHigh()));
            }
            layerDetails.put("timeAxisUnits",
                    WmsUtils.getTimeAxisUnits(temporalDomain.getChronology()));
        }

        /*
         * Set the supported plot types
         */
        boolean timeseries = false;
        boolean profiles = false;
        boolean transects = false;
        Class<? extends DiscreteFeature<?, ?>> underlyingFeatureType = dataset
                .getFeatureType(variableId);
        if (GridFeature.class.isAssignableFrom(underlyingFeatureType)) {
            if (temporalDomain != null) {
                timeseries = true;
            }
            if (verticalDomain != null) {
                profiles = true;
            }
            if (variableMetadata.isScalar()) {
                /*
                 * Only support transects for scalar layers
                 */
                transects = true;
            }
        } else if (ProfileFeature.class.isAssignableFrom(underlyingFeatureType)) {
            if (verticalDomain != null) {
                profiles = true;
            }
        } else if (PointSeriesFeature.class.isAssignableFrom(underlyingFeatureType)) {
            if (temporalDomain != null) {
                timeseries = true;
            }
        }
        layerDetails.put("supportsTimeseries", timeseries);
        layerDetails.put("supportsProfiles", profiles);
        layerDetails.put("supportsTransects", transects);

        layerDetails.put("nearestTimeIso", TimeUtils.dateTimeToISO8601(nearestTime));
        if (moreInfo != null) {
            layerDetails.put("moreInfo", moreInfo);
        }
        if (copyright != null) {
            layerDetails.put("copyright", copyright);
        }
        JSONArray supportedPalettesJson = new JSONArray();
        for (String supportedPalette : supportedPalettes) {
            supportedPalettesJson.add(supportedPalette);
        }
        layerDetails.put("palettes", supportedPalettesJson);
        layerDetails.put("defaultPalette", defaultPalette);
        layerDetails.put("aboveMaxColor", aboveMaxColour);
        layerDetails.put("belowMinColor", belowMinColour);
        layerDetails.put("noDataColor", noDataColour);
        layerDetails.put("logScaling", logScaling);

        return layerDetails.toString(4);
    }

    protected String showTimesteps(RequestParams params, WmsCatalogue catalogue)
            throws MetadataException {
        /*
         * Parse the parameters and get access to the variable and layer
         * metadata
         */
        String layerName = params.getString("layerName");
        if (layerName == null) {
            throw new MetadataException("Must supply a LAYERNAME parameter to get time steps");
        }

        Dataset dataset;
        String variableId;
        try {
            dataset = WmsUtils.getDatasetFromLayerName(layerName, catalogue);
            variableId = catalogue.getLayerNameMapper().getVariableIdFromLayerName(layerName);
            if (catalogue.isDisabled(layerName)) {
                throw new EdalLayerNotFoundException("The layer " + layerName
                        + " is not enabled on this server");
            }
        } catch (EdalLayerNotFoundException e) {
            throw new MetadataException("The layer " + layerName + " does not exist", e);
        }
        VariableMetadata variableMetadata;
        try {
            variableMetadata = dataset.getVariableMetadata(variableId);
        } catch (VariableNotFoundException e) {
            throw new MetadataException("The layer " + layerName + " does not exist", e);
        }
        TemporalDomain temporalDomain = variableMetadata.getTemporalDomain();

        JSONObject response = new JSONObject();
        JSONArray timesteps = new JSONArray();

        String dayStr = params.getString("day");
        if (dayStr == null) {
            throw new MetadataException(
                    "Must provide the \"day\" parameter for a valid timesteps request");
        }
        DateTime day;
        try {
            day = TimeUtils.iso8601ToDateTime(dayStr, temporalDomain.getChronology());
        } catch (BadTimeFormatException e) {
            throw new MetadataException("\"day\" parameter must be an ISO-formatted date");
        }

        if (temporalDomain instanceof TimeAxis) {
            TimeAxis timeAxis = (TimeAxis) temporalDomain;
            for (DateTime time : timeAxis.getCoordinateValues()) {
                if (TimeUtils.onSameDay(day, time)) {
                    timesteps.add(TimeUtils.formatUtcIsoTimeOnly(time));
                }
            }
        } else {
            throw new MetadataException(
                    "timesteps can only be returned for layers with a discrete time domain");
        }
        response.put("timesteps", timesteps);
        return response.toString();
    }

    protected String showMinMax(RequestParams params, WmsCatalogue catalogue)
            throws MetadataException {
        JSONObject minmax = new JSONObject();
        GetMapParameters getMapParams;
        try {
            getMapParams = new GetMapParameters(params, catalogue);
        } catch (EdalException e) {
            e.printStackTrace();
            throw new MetadataException("Problem parsing parameters", e);
        }

        String[] layerNames = getMapParams.getStyleParameters().getLayerNames();
        String[] styleNames = getMapParams.getStyleParameters().getStyleNames();
        if (layerNames.length != 1 || styleNames.length > 1) {
            /*
             * TODO Perhaps relax this restriction and return min/max with layer
             * IDs?
             */
            throw new MetadataException("Can only find min/max for exactly one layer at a time");
        }

        VariableMetadata variableMetadata;
        String datasetId;
        try {
            variableMetadata = WmsUtils.getVariableMetadataFromLayerName(layerNames[0], catalogue);
            datasetId = WmsUtils.getDatasetFromLayerName(layerNames[0], catalogue).getId();
            if (catalogue.isDisabled(layerNames[0])) {
                throw new EdalLayerNotFoundException("The layer " + layerNames[0]
                        + " is not enabled on this server");
            }
        } catch (EdalLayerNotFoundException e) {
            throw new MetadataException("Layer " + layerNames[0] + " not found on this server", e);
        }

        /*
         * Find out which layer the scaling is being applied to
         */
        String layerName;

        /*
         * First get the style which is applied to this layer
         */
        String styleName = null;
        if (styleNames != null && styleNames.length > 0) {
            /*
             * Specified as a URL parameter
             */
            styleName = styleNames[0];
            if (!catalogue.getStyleCatalogue().getSupportedStyles(variableMetadata)
                    .contains(styleName)) {
                throw new MetadataException("Cannot find min-max for this layer.  The style "
                        + styleName + " is not supported.");
            }
        } else {
            /*
             * The default style
             */
            Collection<String> supportedStyles = catalogue.getStyleCatalogue().getSupportedStyles(
                    variableMetadata);
            for (String supportedStyle : supportedStyles) {
                if (supportedStyle.startsWith("default")) {
                    styleName = supportedStyle;
                }
            }
            if (styleName == null) {
                throw new MetadataException(
                        "Cannot find min-max for this layer.  No default styles are supported.");
            }
        }

        /*
         * Now find which layer the scale is being applied to
         */
        String scaledLayerRole = catalogue.getStyleCatalogue().getScaledRoleForStyle(styleName);
        if (scaledLayerRole == null) {
            /*
             * No layer has scaling - we can return anything
             */
            minmax.put("min", 0);
            minmax.put("max", 100);
            return minmax.toString();
        } else if ("".equals(scaledLayerRole)) {
            /*
             * The named (possibly parent) layer is scaled.
             */
            layerName = layerNames[0];
        } else {
            /*
             * A child layer is being scaled. Get the WMS layer name
             * corresponding to this child variable
             */
            String variableId = variableMetadata.getChildWithRole(scaledLayerRole).getId();
            layerName = catalogue.getLayerNameMapper().getLayerName(datasetId, variableId);
        }

        /*
         * Now read the required features
         */
        FeaturesAndMemberName featuresAndMember;
        try {
            featuresAndMember = catalogue.getFeaturesForLayer(layerName,
                    getMapParams.getPlottingDomainParameters());
        } catch (EdalException e) {
            log.error("Bad layer name", e);
            throw new MetadataException("Problem reading data", e);
        }

        double min = Double.MAX_VALUE;
        double max = -Double.MAX_VALUE;
        Collection<? extends DiscreteFeature<?, ?>> features = featuresAndMember.getFeatures();
        for (DiscreteFeature<?, ?> f : features) {
            if (f instanceof MapFeature) {
                /*
                 * We want to look at all values of the grid feature.
                 */
                Array<Number> values = f.getValues(featuresAndMember.getMember());
                if (values == null) {
                    continue;
                }
                Iterator<Number> iterator = values.iterator();
                while (iterator.hasNext()) {
                    Number value = iterator.next();
                    if (value != null) {
                        if (value.doubleValue() > max) {
                            max = value.doubleValue();
                        }
                        if (value.doubleValue() < min) {
                            min = value.doubleValue();
                        }
                    }
                }
            } else if (f instanceof PointFeature) {
                PointFeature pointFeature = (PointFeature) f;
                Number value = pointFeature.getValues(featuresAndMember.getMember()).get(0);
                if (value != null) {
                    if (value.doubleValue() > max) {
                        max = value.doubleValue();
                    }
                    if (value.doubleValue() < min) {
                        min = value.doubleValue();
                    }
                }
            } else {
                /*
                 * Would handle other feature types here.
                 */
            }
        }

        if (min == Double.MAX_VALUE || max == -Double.MAX_VALUE) {
            throw new MetadataException("No data in this area - cannot calculate min/max");
        }

        /*
         * No variation in scale.
         */
        if (min == max) {
            if (min == 0.0) {
                min = -0.5;
                max = 0.5;
            } else {
                min *= 0.95;
                max *= 1.05;
                if (min > max) {
                    double t = min;
                    min = max;
                    max = t;
                }
            }
        }

        /*
         * Limit output to 4s.f
         */
        minmax.put("min", GraphicsUtils.roundToSignificantFigures(min, 4));
        minmax.put("max", GraphicsUtils.roundToSignificantFigures(max, 4));

        return minmax.toString();
    }

    protected String showAnimationTimesteps(RequestParams params, WmsCatalogue catalogue)
            throws MetadataException {
        String layerName = params.getString("layerName");
        if (layerName == null) {
            throw new MetadataException(
                    "Must supply a LAYERNAME parameter to get animation timesteps");
        }

        Dataset dataset;
        String variableId;
        try {
            dataset = WmsUtils.getDatasetFromLayerName(layerName, catalogue);
            variableId = catalogue.getLayerNameMapper().getVariableIdFromLayerName(layerName);
            if (catalogue.isDisabled(layerName)) {
                throw new EdalLayerNotFoundException("The layer " + layerName
                        + " is not enabled on this server");
            }
        } catch (EdalLayerNotFoundException e) {
            throw new MetadataException("The layer " + layerName + " does not exist", e);
        }
        VariableMetadata variableMetadata;
        try {
            variableMetadata = dataset.getVariableMetadata(variableId);
        } catch (VariableNotFoundException e) {
            throw new MetadataException("The layer " + layerName + " does not exist", e);
        }
        TemporalDomain temporalDomain = variableMetadata.getTemporalDomain();

        String startStr = params.getString("start");
        String endStr = params.getString("end");
        if (startStr == null || endStr == null) {
            throw new MetadataException("Must provide values for start and end");
        }

        if (temporalDomain instanceof TimeAxis) {
            TimeAxis timeAxis = (TimeAxis) temporalDomain;
            int startIndex;
            int endIndex;
            try {
                startIndex = timeAxis.findIndexOf(TimeUtils.iso8601ToDateTime(startStr,
                        timeAxis.getChronology()));
                endIndex = timeAxis.findIndexOf(TimeUtils.iso8601ToDateTime(endStr,
                        timeAxis.getChronology()));
            } catch (BadTimeFormatException e) {
                throw new MetadataException("Time string is not ISO8601 formatted");
            }
            if (startIndex < 0 || endIndex < 0) {
                /*
                 * TODO This was previous behavious in ncWMS, but there's no
                 * strong reason for it
                 */
                throw new MetadataException(
                        "For animation timesteps, both start and end times must be part of the axis");
            }

            JSONObject response = new JSONObject();
            JSONArray timeStrings = new JSONArray();
            List<DateTime> tValues = timeAxis.getCoordinateValues();

            JSONObject timestep = new JSONObject();
            timestep.put("title", "Full (" + (endIndex - startIndex + 1) + " frames)");
            timestep.put("timeString", startStr + "/" + endStr);
            timeStrings.add(timestep);
            addTimeStringToJson(AnimationStep.DAILY, timeStrings, tValues, startIndex, endIndex);
            addTimeStringToJson(AnimationStep.WEEKLY, timeStrings, tValues, startIndex, endIndex);
            addTimeStringToJson(AnimationStep.MONTHLY, timeStrings, tValues, startIndex, endIndex);
            addTimeStringToJson(AnimationStep.BIMONTHLY, timeStrings, tValues, startIndex, endIndex);
            addTimeStringToJson(AnimationStep.BIANNUALLY, timeStrings, tValues, startIndex,
                    endIndex);
            addTimeStringToJson(AnimationStep.YEARLY, timeStrings, tValues, startIndex, endIndex);

            response.put("timeStrings", timeStrings);
            return response.toString();
        } else {
            // Extent<DateTime> extent = temporalDomain.getExtent();
            /*
             * TODO How do we deal with timesteps for a continuous time domain?
             */
            throw new MetadataException(
                    "Animation timesteps can only be returned for layers with a discrete time domain");
        }
    }

    /**
     * Enum defining the possibilities for animation timesteps, including the
     * label, the period string for ISO8601, and the joda time period which
     * corresponds to it.
     *
     * @author Guy Griffiths
     */
    private enum AnimationStep {
        DAILY("Daily", "P1D", new Period().withDays(1)),

        WEEKLY("Weekly", "P7D", new Period().withDays(7)),

        MONTHLY("Monthly", "P1M", new Period().withMonths(1)),

        BIMONTHLY("Bi-monthly", "P2M", new Period().withMonths(2)),

        BIANNUALLY("Six-monthly", "P6M", new Period().withMonths(6)),

        YEARLY("Yearly", "P1Y", new Period().withYears(1));

        final String label;
        final String periodString;
        final Period period;

        private AnimationStep(String label, String periodString, Period period) {
            this.label = label;
            this.periodString = periodString;
            this.period = period;
        }
    };

    private static void addTimeStringToJson(AnimationStep step, JSONArray jsonArray,
            List<DateTime> tValues, int startIndex, int endIndex) {
        /*
         * First we calculate how many timesteps would be displayed, so that we
         * can only include ones which would be animated
         */
        int nSteps = 1;
        DateTime thisdt = tValues.get(startIndex);
        DateTime lastdt = tValues.get(startIndex);
        for (int i = startIndex + 1; i <= endIndex; i++) {
            thisdt = tValues.get(i);
            if (!thisdt.isBefore(lastdt.plus(step.period))) {
                nSteps++;
                lastdt = thisdt;
            }
        }
        if (nSteps > 1) {
            String timeString = TimeUtils.dateTimeToISO8601(tValues.get(startIndex)) + "/"
                    + TimeUtils.dateTimeToISO8601(tValues.get(endIndex)) + "/" + step.periodString;
            JSONObject timestep = new JSONObject();
            timestep.put("title", step.label + " (" + nSteps + " frames)");
            timestep.put("timeString", timeString);
            jsonArray.add(timestep);
        }
    }

    protected void getLegendGraphic(RequestParams params, HttpServletResponse httpServletResponse,
            WmsCatalogue catalogue) throws EdalException {
        BufferedImage legend;

        /* numColourBands defaults to ColorPalette.MAX_NUM_COLOURS if not set */
        int numColourBands = params.getPositiveInt("numcolorbands", ColourPalette.MAX_NUM_COLOURS);

        String paletteName = params.getString("palette", ColourPalette.DEFAULT_PALETTE_NAME);
        if ("default".equals(paletteName)) {
            paletteName = ColourPalette.DEFAULT_PALETTE_NAME;
        }

        /* Find out if we just want the colour bar with no supporting text */
        String colorBarOnly = params.getString("colorbaronly", "false");
        boolean vertical = params.getBoolean("vertical", true);
        if (colorBarOnly.equalsIgnoreCase("true")) {
            /*
             * We're only creating the colour bar so we need to know a width and
             * height
             */
            int width = params.getPositiveInt("width", 50);
            int height = params.getPositiveInt("height", 200);
            /* Find the requested colour palette, or use the default if not set */
            SegmentColourScheme colourScheme = new SegmentColourScheme(new ScaleRange(
                    Extents.newExtent(0f, 1f), false), Color.black, Color.black, Color.black,
                    paletteName, numColourBands);
            legend = colourScheme.getScaleBar(width, height, 0.0f, vertical, false, null, null);
        } else {
            /*
             * We're creating a legend with supporting text so we need to know
             * the colour scale range and the layer in question
             */
            GetMapStyleParams getMapStyleParameters;
            try {
                getMapStyleParameters = new GetMapStyleParams(params);
            } catch (EdalLayerNotFoundException e) {
                throw new MetadataException(
                        "Requested layer is either not present, disabled, or not yet loaded.");
            } catch (Exception e) {
                throw new MetadataException(
                        "You must specify either SLD, SLD_BODY or LAYERS and STYLES for a full legend.  You may set COLORBARONLY=true to just generate a colour bar");
            }
            /*
             * Test whether we have categorical data - this will generate a
             * different style of legend
             */
            Map<Integer, Category> categories = null;
            if (getMapStyleParameters.getNumLayers() == 1) {
                categories = WmsUtils
                        .getVariableMetadataFromLayerName(getMapStyleParameters.getLayerNames()[0],
                                catalogue).getParameter().getCategories();
            }
            MapImage imageGenerator = getMapStyleParameters.getImageGenerator(catalogue);
            if (categories != null) {
                /*
                 * We have categorical data
                 */
                legend = GraphicsUtils.drawCategoricalLegend(categories);
            } else {
                /*
                 * We have non-categorical data - use the MapImage to generate a
                 * legend
                 */
                int height = params.getPositiveInt("height", 200);
                int width;
                if (imageGenerator.getFieldsWithScales().size() > 1) {
                    width = params.getPositiveInt("width", height);
                } else {
                    width = params.getPositiveInt("width", 50);
                }
                legend = imageGenerator.getLegend(width, height);
            }
        }
        httpServletResponse.setContentType("image/png");
        try {
            ImageIO.write(legend, "png", httpServletResponse.getOutputStream());
        } catch (IOException e) {
            log.error("Problem writing legend graphic to output stream", e);
            throw new EdalException("Unable to write legend graphic to output stream", e);
        }
    }

    protected void getTimeseries(RequestParams params, HttpServletResponse httpServletResponse,
            WmsCatalogue catalogue) throws EdalException {
        GetPlotParameters getPlotParameters = new GetPlotParameters(params, catalogue);
        PlottingDomainParams plottingParameters = getPlotParameters.getPlottingDomainParameters();
        final HorizontalPosition position = getPlotParameters.getClickedPosition();

        String[] layerNames = getPlotParameters.getLayerNames();
        String outputFormat = getPlotParameters.getInfoFormat();
        if (!"image/png".equalsIgnoreCase(outputFormat)
                && !"image/jpeg".equalsIgnoreCase(outputFormat)
                && !"image/jpg".equalsIgnoreCase(outputFormat)
                && !"text/csv".equalsIgnoreCase(outputFormat)) {
            throw new InvalidFormatException(outputFormat
                    + " is not a valid output format for a profile plot");
        }
        /*
         * Loop over all requested layers
         */
        List<PointSeriesFeature> timeseriesFeatures = new ArrayList<PointSeriesFeature>();
        Map<String, Set<String>> datasets2VariableIds = new HashMap<>();
        /*
         * We want to store the copyright information to output
         */
        StringBuilder copyright = new StringBuilder();
        Map<String, String> varId2Title = new HashMap<>();
        for (String layerName : layerNames) {
            Dataset dataset = WmsUtils.getDatasetFromLayerName(layerName, catalogue);
            VariableMetadata variableMetadata = WmsUtils.getVariableMetadataFromLayerName(
                    layerName, catalogue);

            if ("text/csv".equalsIgnoreCase(outputFormat) && !catalogue.isDownloadable(layerName)) {
                throw new LayerNotQueryableException("The layer: " + layerName
                        + " cannot be downloaded as CSV");
            }
            EnhancedVariableMetadata layerMetadata = catalogue.getLayerMetadata(variableMetadata);
            String layerCopyright = layerMetadata.getCopyright();
            if (layerCopyright != null && !"".equals(layerCopyright)) {
                copyright.append(layerCopyright);
                copyright.append('\n');
            }
            if (variableMetadata.isScalar()) {
                varId2Title.put(variableMetadata.getId(), layerMetadata.getTitle());
                if (!datasets2VariableIds.containsKey(dataset.getId())) {
                    datasets2VariableIds.put(dataset.getId(), new LinkedHashSet<String>());
                }
                datasets2VariableIds.get(dataset.getId()).add(variableMetadata.getId());
            } else {
                Set<VariableMetadata> children = variableMetadata.getChildren();
                for (VariableMetadata child : children) {
                    EnhancedVariableMetadata childLayerMetadata = catalogue.getLayerMetadata(child);
                    varId2Title.put(child.getId(), childLayerMetadata.getTitle());
                    if (!datasets2VariableIds.containsKey(dataset.getId())) {
                        datasets2VariableIds.put(dataset.getId(), new LinkedHashSet<String>());
                    }
                    datasets2VariableIds.get(dataset.getId()).add(child.getId());
                }
            }
        }

        if (copyright.length() > 0) {
            copyright.deleteCharAt(copyright.length() - 1);
        }

        for (Entry<String, Set<String>> entry : datasets2VariableIds.entrySet()) {
            Dataset dataset = catalogue.getDatasetFromId(entry.getKey());
            List<? extends PointSeriesFeature> extractedTimeseriesFeatures = dataset
                    .extractTimeseriesFeatures(entry.getValue(), plottingParameters);
            timeseriesFeatures.addAll(extractedTimeseriesFeatures);
        }

        while (timeseriesFeatures.size() > getPlotParameters.getFeatureCount()) {
            timeseriesFeatures.remove(timeseriesFeatures.size() - 1);
        }

        httpServletResponse.setContentType(outputFormat);

        if ("text/csv".equalsIgnoreCase(outputFormat)) {
            if (timeseriesFeatures.size() > 1) {
                throw new IncorrectDomainException("CSV export is only supported for gridded data");
            }
            try {
                BufferedWriter writer = new BufferedWriter(new OutputStreamWriter(
                        httpServletResponse.getOutputStream()));
                PointSeriesFeature feature = timeseriesFeatures.get(0);
                Set<String> parameterIds = feature.getParameterIds();
                HorizontalPosition pos = feature.getHorizontalPosition();
                /*
                 * If we have a copyright message, split it at semicolons and
                 * add it as a comment
                 */
                if (copyright.length() > 0) {
                    StringBuilder copyrightMessage = new StringBuilder();
                    String[] copyrightLines = copyright.toString().split(";");
                    for (String copyrightLine : copyrightLines) {
                        copyrightMessage.append("# " + copyrightLine + "\n");
                    }
                    writer.write(copyrightMessage.toString());
                }
                if (GISUtils.isWgs84LonLat(pos.getCoordinateReferenceSystem())) {
                    writer.write("# Latitude: " + pos.getY() + "\n");
                    writer.write("# Longitude: " + pos.getX() + "\n");
                } else {
                    writer.write("# X: " + pos.getX() + "\n");
                    writer.write("# Y: " + pos.getY() + "\n");
                }
                StringBuilder headerLine = new StringBuilder("Time (UTC),");
                StringBuilder filename = new StringBuilder();
                for (String parameterId : parameterIds) {
                    headerLine.append(varId2Title.get(parameterId) + " ("
                            + feature.getParameter(parameterId).getUnits() + "),");
                    filename.append(parameterId + "-");
                }
                filename.append("timeseries.csv");
                httpServletResponse.setHeader("Content-Disposition", "attachment; filename=\""
                        + filename + "\"");
                writer.write(headerLine.substring(0, headerLine.length() - 1) + "\n");
                TimeAxis axis = feature.getDomain();
                for (int i = 0; i < axis.size(); i++) {
                    StringBuilder dataLine = new StringBuilder(TimeUtils.dateTimeToISO8601(axis
                            .getCoordinateValues().get(i)) + ",");
                    for (String parameterId : parameterIds) {
                        dataLine.append(feature.getValues(parameterId).get(i) + ",");
                    }
                    writer.write(dataLine.substring(0, dataLine.length() - 1) + "\n");
                }
                writer.close();
            } catch (IOException e) {
                log.error("Cannot write to output stream", e);
                throw new EdalException("Problem writing data to output stream", e);
            }
        } else {
            int width = 700;
            int height = 600;

            /* Now create the vertical profile plot */
            JFreeChart chart = Charting.createTimeSeriesPlot(timeseriesFeatures, position,
                    copyright.toString());
            try {
                if ("image/png".equals(outputFormat)) {
                    ChartUtilities.writeChartAsPNG(httpServletResponse.getOutputStream(), chart,
                            width, height);
                } else {
                    /* Must be a JPEG */
                    ChartUtilities.writeChartAsJPEG(httpServletResponse.getOutputStream(), chart,
                            width, height);
                }
            } catch (IOException e) {
                log.error("Cannot write to output stream", e);
                throw new EdalException("Problem writing data to output stream", e);
            }
        }
    }

    protected void getTransect(RequestParams params, HttpServletResponse httpServletResponse,
            WmsCatalogue catalogue) throws EdalException {
        String outputFormat = params.getMandatoryString("format");
        if (!"image/png".equals(outputFormat) && !"image/jpeg".equals(outputFormat)
                && !"image/jpg".equals(outputFormat)) {
            throw new InvalidFormatException(outputFormat
                    + " is not a valid output format for a transect plot");
        }
        String[] layers = params.getMandatoryString("layers").split(",");
        CoordinateReferenceSystem crs = GISUtils.getCrs(params.getMandatoryString("CRS"));
        LineString lineString = new LineString(params.getMandatoryString("linestring"), crs);
        String timeStr = params.getString("time");

        String elevationStr = params.getString("elevation");
        Double zValue = null;
        if (elevationStr != null) {
            zValue = Double.parseDouble(elevationStr);
        }
        StringBuilder copyright = new StringBuilder();
        List<PointCollectionFeature> pointCollectionFeatures = new ArrayList<PointCollectionFeature>();
        /* Do we also want to plot a vertical section plot? */
        boolean verticalSection = false;
        List<HorizontalPosition> verticalSectionHorizontalPositions = new ArrayList<HorizontalPosition>();
        DiscreteLayeredDataset<?, ?> gridDataset = null;
        String varId = null;
        for (String layerName : layers) {
            Dataset dataset = WmsUtils.getDatasetFromLayerName(layerName, catalogue);
            if (dataset instanceof DiscreteLayeredDataset<?, ?>) {
                gridDataset = (DiscreteLayeredDataset<?, ?>) dataset;
                varId = catalogue.getLayerNameMapper().getVariableIdFromLayerName(layerName);
                String layerCopyright = WmsUtils.getLayerMetadata(layerName, catalogue)
                        .getCopyright();
                if (layerCopyright != null && !"".equals(layerCopyright)) {
                    copyright.append(layerCopyright);
                    copyright.append('\n');
                }

                VariableMetadata metadata = gridDataset.getVariableMetadata(varId);
                VerticalDomain verticalDomain = metadata.getVerticalDomain();
                final VerticalPosition zPos;
                if (zValue != null && verticalDomain != null) {
                    zPos = new VerticalPosition(zValue, verticalDomain.getVerticalCrs());
                } else {
                    zPos = null;
                }
                if (verticalDomain != null && layers.length == 1) {
                    verticalSection = true;
                }

                final DateTime time;
                TemporalDomain temporalDomain = metadata.getTemporalDomain();
                if (timeStr != null) {
                    time = TimeUtils.iso8601ToDateTime(timeStr, temporalDomain.getChronology());
                } else {
                    time = null;
                }
                HorizontalDomain hDomain = metadata.getHorizontalDomain();
                final List<HorizontalPosition> transectPoints;
                if (hDomain instanceof HorizontalGrid) {
                    transectPoints = GISUtils.getOptimalTransectPoints((HorizontalGrid) hDomain,
                            lineString);
                } else {
                    transectPoints = lineString.getPointsOnPath(AXIS_RESOLUTION);
                }
                if (verticalSection) {
                    verticalSectionHorizontalPositions = transectPoints;
                }

                PointCollectionDomain pointCollectionDomain = new PointCollectionDomain(
                        transectPoints, zPos, time);

                PointCollectionFeature feature = gridDataset.extractPointCollection(
                        CollectionUtils.setOf(varId), pointCollectionDomain);
                pointCollectionFeatures.add(feature);
            } else {
                throw new EdalUnsupportedOperationException(
                        "Only gridded datasets are supported for transect plots");
            }
        }

        if (copyright.length() > 0) {
            copyright.deleteCharAt(copyright.length() - 1);
        }
        JFreeChart chart = Charting.createTransectPlot(pointCollectionFeatures, lineString, false,
                copyright.toString());

        if (verticalSection) {
            /*
             * This can only be true if we have an AbstractGridDataset, so we
             * can use our previous cast
             */
            String paletteName = params.getString("palette", ColourPalette.DEFAULT_PALETTE_NAME);
            int numColourBands = params.getPositiveInt("numcolorbands",
                    ColourPalette.MAX_NUM_COLOURS);
            Extent<Float> scaleRange = GetMapStyleParams.getColorScaleRange(params);
            if (scaleRange == null || scaleRange.isEmpty()) {
                scaleRange = Extents.newExtent(270f, 300f);
            }
            ScaleRange colourScale = new ScaleRange(scaleRange.getLow(), scaleRange.getHigh(),
                    params.getBoolean("logscale", false));
            ColourScheme colourScheme = new SegmentColourScheme(colourScale,
                    GraphicsUtils.parseColour(params.getString("belowmincolor", "0x000000")),
                    GraphicsUtils.parseColour(params.getString("abovemaxcolor", "0x000000")),
                    GraphicsUtils.parseColour(params.getString("bgcolor", "transparent")),
                    paletteName, numColourBands);
            List<ProfileFeature> profileFeatures = new ArrayList<ProfileFeature>();
            TemporalDomain temporalDomain = gridDataset.getVariableMetadata(varId)
                    .getTemporalDomain();
            DateTime time = null;
            if (timeStr != null) {
                time = TimeUtils.iso8601ToDateTime(timeStr, temporalDomain.getChronology());
            }
            for (HorizontalPosition pos : verticalSectionHorizontalPositions) {
                PlottingDomainParams plottingParams = new PlottingDomainParams(1, 1, null, null,
                        null, pos, null, time);
                List<? extends ProfileFeature> features = gridDataset.extractProfileFeatures(
                        CollectionUtils.setOf(varId), plottingParams);
                profileFeatures.addAll(features);
            }
            JFreeChart verticalSectionChart = Charting.createVerticalSectionChart(profileFeatures,
                    lineString, colourScheme, zValue);
            chart = Charting.addVerticalSectionChart(chart, verticalSectionChart);
        }
        int width = params.getPositiveInt("width", 700);
        int height = params.getPositiveInt("height", verticalSection ? 1000 : 600);

        httpServletResponse.setContentType(outputFormat);
        try {
            if ("image/png".equals(outputFormat)) {
                ChartUtilities.writeChartAsPNG(httpServletResponse.getOutputStream(), chart, width,
                        height);
            } else {
                /* Must be a JPEG */
                ChartUtilities.writeChartAsJPEG(httpServletResponse.getOutputStream(), chart,
                        width, height);
            }
        } catch (IOException e) {
            log.error("Cannot write to output stream", e);
            throw new EdalException("Problem writing data to output stream", e);
        }
    }

    protected void getVerticalProfile(RequestParams params,
            HttpServletResponse httpServletResponse, WmsCatalogue catalogue) throws EdalException {
        GetPlotParameters getPlotParameters = new GetPlotParameters(params, catalogue);
        PlottingDomainParams plottingParameters = getPlotParameters.getPlottingDomainParameters();
        final HorizontalPosition position = getPlotParameters.getClickedPosition();

        String[] layerNames = getPlotParameters.getLayerNames();
        String outputFormat = getPlotParameters.getInfoFormat();
        if (!"image/png".equalsIgnoreCase(outputFormat)
                && !"image/jpeg".equalsIgnoreCase(outputFormat)
                && !"image/jpg".equalsIgnoreCase(outputFormat)
                && !"text/csv".equalsIgnoreCase(outputFormat)) {
            throw new InvalidFormatException(outputFormat
                    + " is not a valid output format for a profile plot");
        }

        /*
         * Loop over all requested layers
         */
        List<ProfileFeature> profileFeatures = new ArrayList<ProfileFeature>();
        Map<String, Set<String>> datasets2VariableIds = new HashMap<>();
        /*
         * We want to store the copyright information to output
         */
        StringBuilder copyright = new StringBuilder();
        Map<String, String> varId2Title = new HashMap<>();
        for (String layerName : layerNames) {
            Dataset dataset = WmsUtils.getDatasetFromLayerName(layerName, catalogue);
            VariableMetadata variableMetadata = WmsUtils.getVariableMetadataFromLayerName(
                    layerName, catalogue);

            if ("text/csv".equalsIgnoreCase(outputFormat) && !catalogue.isDownloadable(layerName)) {
                throw new LayerNotQueryableException("The layer: " + layerName
                        + " cannot be downloaded as CSV");
            }
            EnhancedVariableMetadata layerMetadata = catalogue.getLayerMetadata(variableMetadata);
            String layerCopyright = layerMetadata.getCopyright();
            if (layerCopyright != null && !"".equals(layerCopyright)) {
                copyright.append(layerCopyright);
                copyright.append('\n');
            }
            if (variableMetadata.isScalar()) {
                varId2Title.put(variableMetadata.getId(), layerMetadata.getTitle());
                if (!datasets2VariableIds.containsKey(dataset.getId())) {
                    datasets2VariableIds.put(dataset.getId(), new LinkedHashSet<String>());
                }
                datasets2VariableIds.get(dataset.getId()).add(variableMetadata.getId());
            } else {
                Set<VariableMetadata> children = variableMetadata.getChildren();
                for (VariableMetadata child : children) {
                    EnhancedVariableMetadata childLayerMetadata = catalogue.getLayerMetadata(child);
                    varId2Title.put(child.getId(), childLayerMetadata.getTitle());
                    if (!datasets2VariableIds.containsKey(dataset.getId())) {
                        datasets2VariableIds.put(dataset.getId(), new LinkedHashSet<String>());
                    }
                    datasets2VariableIds.get(dataset.getId()).add(child.getId());
                }
            }
        }

        if (copyright.length() > 0) {
            copyright.deleteCharAt(copyright.length() - 1);
        }

        for (Entry<String, Set<String>> entry : datasets2VariableIds.entrySet()) {
            Dataset dataset = catalogue.getDatasetFromId(entry.getKey());
            List<? extends ProfileFeature> extractedProfileFeatures = dataset
                    .extractProfileFeatures(entry.getValue(), plottingParameters);
            profileFeatures.addAll(extractedProfileFeatures);
        }

        while (profileFeatures.size() > getPlotParameters.getFeatureCount()) {
            profileFeatures.remove(profileFeatures.size() - 1);
        }

        httpServletResponse.setContentType(outputFormat);

        if ("text/csv".equalsIgnoreCase(outputFormat)) {
            if (profileFeatures.size() > 1) {
                throw new IncorrectDomainException("CSV export is only supported for gridded data");
            }
            try {
                BufferedWriter writer = new BufferedWriter(new OutputStreamWriter(
                        httpServletResponse.getOutputStream()));
                ProfileFeature feature = profileFeatures.get(0);
                Set<String> parameterIds = feature.getParameterIds();
                HorizontalPosition pos = feature.getHorizontalPosition();
                /*
                 * If we have a copyright message, split it at semicolons and
                 * add it as a comment
                 */
                if (copyright.length() > 0) {
                    StringBuilder copyrightMessage = new StringBuilder();
                    String[] copyrightLines = copyright.toString().split(";");
                    for (String copyrightLine : copyrightLines) {
                        copyrightMessage.append("# " + copyrightLine + "\n");
                    }
                    writer.write(copyrightMessage.toString());
                }
                if (GISUtils.isWgs84LonLat(pos.getCoordinateReferenceSystem())) {
                    writer.write("# Latitude: " + pos.getY() + "\n");
                    writer.write("# Longitude: " + pos.getX() + "\n");
                } else {
                    writer.write("# X: " + pos.getX() + "\n");
                    writer.write("# Y: " + pos.getY() + "\n");
                }
                StringBuilder headerLine = new StringBuilder("Z,");
                StringBuilder filename = new StringBuilder();
                for (String parameterId : parameterIds) {
                    headerLine.append(varId2Title.get(parameterId) + " ("
                            + feature.getParameter(parameterId).getUnits() + "),");
                    filename.append(parameterId + "-");
                }
                filename.append("profile.csv");
                httpServletResponse.setHeader("Content-Disposition", "attachment; filename=\""
                        + filename + "\"");
                writer.write(headerLine.substring(0, headerLine.length() - 1) + "\n");
                VerticalAxis axis = feature.getDomain();
                for (int i = 0; i < axis.size(); i++) {
                    StringBuilder dataLine = new StringBuilder(axis.getCoordinateValues().get(i)
                            + ",");
                    for (String parameterId : parameterIds) {
                        dataLine.append(feature.getValues(parameterId).get(i) + ",");
                    }
                    writer.write(dataLine.substring(0, dataLine.length() - 1) + "\n");
                }
                writer.close();
            } catch (IOException e) {
                log.error("Cannot write to output stream", e);
                throw new EdalException("Problem writing data to output stream", e);
            }
        } else {
            int width = 700;
            int height = 600;

            /* Now create the vertical profile plot */
            JFreeChart chart = Charting.createVerticalProfilePlot(profileFeatures, position,
                    copyright.toString());

            try {
                if ("image/png".equals(outputFormat)) {
                    ChartUtilities.writeChartAsPNG(httpServletResponse.getOutputStream(), chart,
                            width, height);
                } else {
                    /* Must be a JPEG */
                    ChartUtilities.writeChartAsJPEG(httpServletResponse.getOutputStream(), chart,
                            width, height);
                }
            } catch (IOException e) {
                log.error("Cannot write to output stream", e);
                throw new EdalException("Problem writing data to output stream", e);
            }
        }
    }

    /**
     * Wraps {@link EdalException}s in an XML wrapper and returns them.
     * 
     * @param exception
     *            The exception to handle
     * @param httpServletResponse
     *            The {@link HttpServletResponse} object to write to
     * @param v130
     *            Whether this should be handled as a WMS v1.3.0 exception
     * @throws IOException
     *             If there is a problem writing to the output stream
     */
    void handleWmsException(EdalException exception, HttpServletResponse httpServletResponse,
            boolean v130) throws IOException {
        httpServletResponse.setContentType("text/xml");
        StackTraceElement element = exception.getStackTrace()[0];
        log.warn("Wms Exception caught: \"" + exception.getMessage() + "\" from:"
                + element.getClassName() + ":" + element.getLineNumber());

        VelocityContext context = new VelocityContext();
        EventCartridge ec = new EventCartridge();
        ec.addEventHandler(new EscapeXmlReference());
        ec.attachToContext(context);

        context.put("exception", exception);

        Template template;
        if (v130) {
            template = velocityEngine.getTemplate("templates/exception-1.3.0.vm");
        } else {
            template = velocityEngine.getTemplate("templates/exception-1.1.1.vm");
        }
        template.merge(context, httpServletResponse.getWriter());
    }
}<|MERGE_RESOLUTION|>--- conflicted
+++ resolved
@@ -362,9 +362,15 @@
 
         PlottingDomainParams plottingParameters = getMapParams.getPlottingDomainParameters();
         GetMapStyleParams styleParameters = getMapParams.getStyleParameters();
-
-        /*
-<<<<<<< HEAD
+        
+        /*
+         * Set the content type to be what was requested. If anything goes
+         * wrong, this will be overwritten to "text/xml" in the
+         * handleWmsException method.
+         */
+        httpServletResponse.setContentType(getMapParams.getFormatString());
+
+        /*
          * If the user has requested the actual data in coverageJSON format...
          */
         if (getMapParams.getFormatString().equalsIgnoreCase("application/json")) {
@@ -396,13 +402,7 @@
             }
             return;
         }
-=======
-         * Set the content type to be what was requested. If anything goes
-         * wrong, this will be overwritten to "text/xml" in the
-         * handleWmsException method.
-         */
-        httpServletResponse.setContentType(getMapParams.getImageFormat().getMimeType());
->>>>>>> 249f712e
+
 
         if (getMapParams.getImageFormat() instanceof KmzFormat) {
             if (!GISUtils
