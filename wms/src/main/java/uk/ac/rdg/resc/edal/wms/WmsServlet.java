--- conflicted
+++ resolved
@@ -211,10 +211,6 @@
         props.put("class.resource.loader.class",
                 "org.apache.velocity.runtime.resource.loader.ClasspathResourceLoader");
         velocityEngine = new VelocityEngine();
-<<<<<<< HEAD
-        velocityEngine.setProperty("runtime.log.logsystem.log4j.logger", "velocity");
-=======
->>>>>>> e881f5de
         velocityEngine.init(props);
     }
 
