/*******************************************************************************
 * Copyright (c) 2013 The University of Reading
 * All rights reserved.
 * 
 * Redistribution and use in source and binary forms, with or without
 * modification, are permitted provided that the following conditions
 * are met:
 * 1. Redistributions of source code must retain the above copyright
 *    notice, this list of conditions and the following disclaimer.
 * 2. Redistributions in binary form must reproduce the above copyright
 *    notice, this list of conditions and the following disclaimer in the
 *    documentation and/or other materials provided with the distribution.
 * 3. Neither the name of the University of Reading, nor the names of the
 *    authors or contributors may be used to endorse or promote products
 *    derived from this software without specific prior written permission.
 * 
 * THIS SOFTWARE IS PROVIDED BY THE AUTHOR ``AS IS'' AND ANY EXPRESS OR
 * IMPLIED WARRANTIES, INCLUDING, BUT NOT LIMITED TO, THE IMPLIED WARRANTIES
 * OF MERCHANTABILITY AND FITNESS FOR A PARTICULAR PURPOSE ARE DISCLAIMED.
 * IN NO EVENT SHALL THE AUTHOR BE LIABLE FOR ANY DIRECT, INDIRECT,
 * INCIDENTAL, SPECIAL, EXEMPLARY, OR CONSEQUENTIAL DAMAGES (INCLUDING, BUT
 * NOT LIMITED TO, PROCUREMENT OF SUBSTITUTE GOODS OR SERVICES; LOSS OF USE,
 * DATA, OR PROFITS; OR BUSINESS INTERRUPTION) HOWEVER CAUSED AND ON ANY
 * THEORY OF LIABILITY, WHETHER IN CONTRACT, STRICT LIABILITY, OR TORT
 * (INCLUDING NEGLIGENCE OR OTHERWISE) ARISING IN ANY WAY OUT OF THE USE OF
 * THIS SOFTWARE, EVEN IF ADVISED OF THE POSSIBILITY OF SUCH DAMAGE.
 ******************************************************************************/

package uk.ac.rdg.resc.edal.wms;

import java.awt.Color;
import java.awt.image.BufferedImage;
import java.io.BufferedWriter;
import java.io.IOException;
import java.io.OutputStreamWriter;
import java.net.SocketException;
import java.util.ArrayList;
import java.util.Arrays;
import java.util.Collection;
import java.util.Collections;
import java.util.Comparator;
import java.util.HashMap;
import java.util.Iterator;
import java.util.LinkedHashMap;
import java.util.LinkedHashSet;
import java.util.List;
import java.util.Map;
import java.util.Map.Entry;
import java.util.Properties;
import java.util.Set;
import java.util.Stack;

import javax.imageio.ImageIO;
import javax.naming.OperationNotSupportedException;
import javax.servlet.Servlet;
import javax.servlet.ServletException;
import javax.servlet.ServletOutputStream;
import javax.servlet.http.HttpServlet;
import javax.servlet.http.HttpServletRequest;
import javax.servlet.http.HttpServletResponse;

import net.sf.json.JSONArray;
import net.sf.json.JSONObject;

import org.apache.commons.lang.StringUtils;
import org.apache.velocity.Template;
import org.apache.velocity.VelocityContext;
import org.apache.velocity.app.VelocityEngine;
import org.apache.velocity.app.event.EventCartridge;
import org.apache.velocity.app.event.implement.EscapeXmlReference;
import org.apache.velocity.exception.MethodInvocationException;
import org.apache.velocity.exception.ParseErrorException;
import org.apache.velocity.exception.ResourceNotFoundException;
import org.apache.velocity.runtime.RuntimeConstants;
import org.geotoolkit.referencing.crs.DefaultGeographicCRS;
import org.jfree.chart.ChartUtilities;
import org.jfree.chart.JFreeChart;
import org.joda.time.DateTime;
import org.joda.time.DateTimeZone;
import org.joda.time.Period;
import org.joda.time.chrono.ISOChronology;
import org.opengis.metadata.extent.GeographicBoundingBox;
import org.opengis.referencing.crs.CoordinateReferenceSystem;
import org.slf4j.Logger;
import org.slf4j.LoggerFactory;

import uk.ac.rdg.resc.edal.dataset.Dataset;
import uk.ac.rdg.resc.edal.dataset.GriddedDataset;
import uk.ac.rdg.resc.edal.domain.Extent;
import uk.ac.rdg.resc.edal.domain.HorizontalDomain;
import uk.ac.rdg.resc.edal.domain.PointCollectionDomain;
import uk.ac.rdg.resc.edal.domain.TemporalDomain;
import uk.ac.rdg.resc.edal.domain.VerticalDomain;
import uk.ac.rdg.resc.edal.exceptions.BadTimeFormatException;
import uk.ac.rdg.resc.edal.exceptions.DataReadingException;
import uk.ac.rdg.resc.edal.exceptions.EdalException;
import uk.ac.rdg.resc.edal.exceptions.IncorrectDomainException;
import uk.ac.rdg.resc.edal.exceptions.MetadataException;
import uk.ac.rdg.resc.edal.exceptions.VariableNotFoundException;
import uk.ac.rdg.resc.edal.feature.DiscreteFeature;
import uk.ac.rdg.resc.edal.feature.GridFeature;
import uk.ac.rdg.resc.edal.feature.MapFeature;
import uk.ac.rdg.resc.edal.feature.PointCollectionFeature;
import uk.ac.rdg.resc.edal.feature.PointFeature;
import uk.ac.rdg.resc.edal.feature.PointSeriesFeature;
import uk.ac.rdg.resc.edal.feature.ProfileFeature;
import uk.ac.rdg.resc.edal.geometry.BoundingBox;
import uk.ac.rdg.resc.edal.geometry.LineString;
import uk.ac.rdg.resc.edal.graphics.Charting;
import uk.ac.rdg.resc.edal.graphics.exceptions.EdalLayerNotFoundException;
import uk.ac.rdg.resc.edal.graphics.formats.ImageFormat;
import uk.ac.rdg.resc.edal.graphics.formats.InvalidFormatException;
import uk.ac.rdg.resc.edal.graphics.formats.KmzFormat;
import uk.ac.rdg.resc.edal.graphics.formats.SimpleFormat;
import uk.ac.rdg.resc.edal.graphics.style.ColourScale;
import uk.ac.rdg.resc.edal.graphics.style.ColourScheme;
import uk.ac.rdg.resc.edal.graphics.style.MapImage;
import uk.ac.rdg.resc.edal.graphics.style.SegmentColourScheme;
import uk.ac.rdg.resc.edal.graphics.style.util.ColourPalette;
import uk.ac.rdg.resc.edal.graphics.style.util.EnhancedVariableMetadata;
import uk.ac.rdg.resc.edal.graphics.style.util.FeatureCatalogue.FeaturesAndMemberName;
import uk.ac.rdg.resc.edal.graphics.style.util.GraphicsUtils;
import uk.ac.rdg.resc.edal.graphics.style.util.StyleCatalogue.StyleDef;
import uk.ac.rdg.resc.edal.grid.HorizontalGrid;
import uk.ac.rdg.resc.edal.grid.TimeAxis;
import uk.ac.rdg.resc.edal.grid.VerticalAxis;
import uk.ac.rdg.resc.edal.metadata.VariableMetadata;
import uk.ac.rdg.resc.edal.position.HorizontalPosition;
import uk.ac.rdg.resc.edal.position.VerticalPosition;
import uk.ac.rdg.resc.edal.util.Array;
import uk.ac.rdg.resc.edal.util.CollectionUtils;
import uk.ac.rdg.resc.edal.util.Extents;
import uk.ac.rdg.resc.edal.util.GISUtils;
import uk.ac.rdg.resc.edal.util.GridCoordinates2D;
import uk.ac.rdg.resc.edal.util.PlottingDomainParams;
import uk.ac.rdg.resc.edal.util.TimeUtils;
import uk.ac.rdg.resc.edal.wms.exceptions.CurrentUpdateSequence;
import uk.ac.rdg.resc.edal.wms.exceptions.EdalUnsupportedOperationException;
import uk.ac.rdg.resc.edal.wms.exceptions.InvalidUpdateSequence;
import uk.ac.rdg.resc.edal.wms.exceptions.LayerNotQueryableException;
import uk.ac.rdg.resc.edal.wms.util.WmsUtils;

/**
 * The main servlet for all WMS operations, including extended behaviour. This
 * servlet can be used as-is by defining it in the usual way in a web.xml file,
 * and injecting a {@link WmsCatalogue} object by calling the
 * {@link WmsServlet#setCatalogue(WmsCatalogue)}.
 * 
 * If the {@link WmsCatalogue} is not set, behaviour is undefined. It'll fail in
 * all sorts of ways - nothing will work properly. However, the
 * {@link WmsCatalogue} set in {@link WmsServlet#setCatalogue(WmsCatalogue)} is
 * only directly used in
 * {@link WmsServlet#dispatchWmsRequest(String, RequestParams, HttpServletRequest, HttpServletResponse, WmsCatalogue)}
 * , so if it is not set, a subclass can still override that method and inject a
 * {@link WmsCatalogue} on a per-request basis.
 * 
 * The recommended usage is to either subclass this servlet and set a valid
 * instance of a {@link WmsCatalogue} in the constructor/init method or to use
 * Spring to do the wiring for you.
 */
public class WmsServlet extends HttpServlet {
    private static final Logger log = LoggerFactory.getLogger(WmsServlet.class);

    public static final int AXIS_RESOLUTION = 500;
    private static final long serialVersionUID = 1L;
    private static final String FEATURE_INFO_XML_FORMAT = "text/xml";
    private static final String FEATURE_INFO_PLAIN_FORMAT = "text/plain";
    private static final String[] SUPPORTED_CRS_CODES = new String[] { "EPSG:4326", "CRS:84",
            "EPSG:41001", // Mercator
            "EPSG:27700", // British National Grid
            "EPSG:3408", // NSIDC EASE-Grid North
            "EPSG:3409", // NSIDC EASE-Grid South
            "EPSG:3857", // Google Maps
            "EPSG:5041", // North Polar stereographic
            "EPSG:5042", // South Polar stereographic
            "EPSG:32661", // North Polar stereographic
            "EPSG:32761" // South Polar stereographic
    };

    private WmsCatalogue catalogue = null;
    private final VelocityEngine velocityEngine;

    /**
     * @see HttpServlet#HttpServlet()
     */
    public WmsServlet() {
        super();
        /*
         * Initialise the velocity templating engine ready for use in
         * GetFeatureInfo and GetCapabilities
         */
        Properties props = new Properties();
        props.put("resource.loader", "class");
        props.put("class.resource.loader.class",
                "org.apache.velocity.runtime.resource.loader.ClasspathResourceLoader");
        velocityEngine = new VelocityEngine();
        velocityEngine.setProperty(RuntimeConstants.RUNTIME_LOG_LOGSYSTEM_CLASS,
                "org.apache.velocity.runtime.log.Log4JLogChute");
        velocityEngine.setProperty("runtime.log.logsystem.log4j.logger", "velocity");
        velocityEngine.init(props);
    }

    /**
     * Sets a {@link WmsCatalogue} to be used globally for all requests.
     * 
     * If no catalogue is set and this {@link Servlet} is used then it will fail
     * with a {@link NullPointerException} on the vast majority of calls.
     * 
     * Note that this {@link WmsCatalogue} is only used in the
     * {@link WmsServlet#dispatchWmsRequest(String, RequestParams, HttpServletRequest, HttpServletResponse)}
     * method, which passes it to all of the worker methods. Thus, a different
     * {@link WmsCatalogue} can be used for each request if required (for
     * example to have dataset/variable defined by the URL) by subclassing
     * {@link WmsServlet} and overriding
     * {@link WmsServlet#dispatchWmsRequest(String, RequestParams, HttpServletRequest, HttpServletResponse)}
     * such that it passes a new catalogue to each of those methods
     * 
     * @param catalogue
     *            The {@link WmsCatalogue} to use.
     */
    public void setCatalogue(WmsCatalogue catalogue) {
        this.catalogue = catalogue;
    }

    /**
     * @see HttpServlet#doGet(HttpServletRequest request, HttpServletResponse
     *      response)
     */
    @Override
    protected void doGet(HttpServletRequest httpServletRequest,
            HttpServletResponse httpServletResponse) throws ServletException, IOException {
        /*
         * Create an object that allows request parameters to be retrieved in a
         * way that is not sensitive to the case of the parameter NAMES (but is
         * sensitive to the case of the parameter VALUES).
         */
        RequestParams params = new RequestParams(httpServletRequest.getParameterMap());

        try {
            /*
             * Check the REQUEST parameter to see if we're producing a
             * capabilities document, a map or a FeatureInfo
             */
            String request = params.getMandatoryString("request");
            dispatchWmsRequest(request, params, httpServletRequest, httpServletResponse, catalogue);
        } catch (EdalException wmse) {
            boolean v130;
            try {
                v130 = "1.3.0".equals(params.getMandatoryWmsVersion());
            } catch (EdalException e) {
                /*
                 * No version supplied, we'll return the exception in 1.3.0
                 * format
                 */
                v130 = true;
            }
            handleWmsException(wmse, httpServletResponse, v130);
        } catch (SocketException se) {
            /*
             * SocketExceptions usually happen when the client has aborted the
             * connection, so there's nothing we can do here
             */
        } catch (IOException ioe) {
            /*
             * Filter out Tomcat ClientAbortExceptions, which for some reason
             * don't inherit from SocketException. We check the class name to
             * avoid a compile-time dependency on the Tomcat libraries
             */
            if (ioe.getClass().getName()
                    .equals("org.apache.catalina.connector.ClientAbortException")) {
                return;
            }
            /*
             * Other types of IOException are potentially interesting and must
             * be rethrown to avoid hiding errors (maybe they represent internal
             * errors when reading data for instance).
             */
            throw ioe;
        } catch (Exception e) {
            log.error("Problem with GET request", e);
            /* An unexpected (internal) error has occurred */
            throw new IOException(e);
        }
    }

    /**
     * Sends the HTTP request to the appropriate WMS method
     * 
     * @param request
     *            The URL REQUEST parameter
     * @param params
     *            A map of URL parameters, implemented in a case-insensitive way
     * @param httpServletRequest
     *            The {@link HttpServletRequest} object from the GET request
     * @param httpServletResponse
     *            The {@link HttpServletResponse} object from the GET request
     * @param catalogue
     *            The {@link WmsCatalogue} which should be used to serve
     *            datasets.
     */
    protected void dispatchWmsRequest(String request, RequestParams params,
            HttpServletRequest httpServletRequest, HttpServletResponse httpServletResponse,
            WmsCatalogue catalogue) throws Exception {
        if (catalogue == null) {
            throw new EdalException(
                    "No WMS catalogue has been set to discover datasets.  This is likely to be a programming error.");
        }
        if (request.equals("GetMap")) {
            getMap(params, httpServletResponse, catalogue);
        } else if (request.equals("GetCapabilities")) {
            getCapabilities(params, httpServletResponse, httpServletRequest.getRequestURL()
                    .toString(), catalogue);
        } else if (request.equals("GetFeatureInfo")) {
            /* Look to see if we're requesting data from a remote server */
            String url = params.getString("url");
            if (!StringUtils.isBlank(url)) {
                /*
                 * We need to proxy the request if it is on a different server
                 */
                WmsUtils.proxyRequest(url, httpServletRequest, httpServletResponse);
                return;
            }
            getFeatureInfo(params, httpServletResponse, catalogue);
        }
        /*
         * The REQUESTs below are non-standard
         */
        else if (request.equals("GetMetadata")) {
            /*
             * This is a request for non-standard metadata.
             */
            getMetadata(params, httpServletResponse, catalogue);
        } else if (request.equals("GetLegendGraphic")) {
            /*
             * This is a request for an image representing the legend for the
             * map parameters
             */
            getLegendGraphic(params, httpServletResponse, catalogue);
        } else if (request.equals("GetTimeseries")) {
            getTimeseries(params, httpServletResponse, catalogue);
        } else if (request.equals("GetTransect")) {
            getTransect(params, httpServletResponse, catalogue);
        } else if (request.equals("GetVerticalProfile")) {
            getVerticalProfile(params, httpServletResponse, catalogue);
            // } else if (request.equals("GetVerticalSection")) {
            // getVerticalSection(params, httpServletResponse);
        } else {
            throw new OperationNotSupportedException(request);
        }
    }

    protected void getMap(RequestParams params, HttpServletResponse httpServletResponse,
            WmsCatalogue catalogue) throws EdalException {
        GetMapParameters getMapParams = new GetMapParameters(params, catalogue);

        PlottingDomainParams plottingParameters = getMapParams.getPlottingDomainParameters();
        GetMapStyleParams styleParameters = getMapParams.getStyleParameters();

        if (getMapParams.getImageFormat() instanceof KmzFormat) {
            if (!GISUtils
                    .isWgs84LonLat(plottingParameters.getBbox().getCoordinateReferenceSystem())) {
                throw new EdalException("KMZ files can only be generated from WGS84 projections");
            }
        }

        /*
         * Do some checks on the style parameters.
         * 
         * These only apply to non-XML styles. XML ones are more complex to
         * handle.
         */
        if (!styleParameters.isXmlDefined()) {
            if (styleParameters.isTransparent()
                    && !getMapParams.getImageFormat().supportsFullyTransparentPixels()) {
                throw new EdalException("The image format "
                        + getMapParams.getImageFormat().getMimeType()
                        + " does not support fully-transparent pixels");
            }
            if (styleParameters.getOpacity() < 100
                    && !getMapParams.getImageFormat().supportsPartiallyTransparentPixels()) {
                throw new EdalException("The image format "
                        + getMapParams.getImageFormat().getMimeType()
                        + " does not support partially-transparent pixels");
            }
            if (styleParameters.getNumLayers() > catalogue.getServerInfo()
                    .getMaxSimultaneousLayers()) {
                throw new EdalException("Only "
                        + catalogue.getServerInfo().getMaxSimultaneousLayers()
                        + " layer(s) can be plotted at once");
            }
        }

        /*
         * Check the dimensions of the image
         */
        if (plottingParameters.getHeight() > catalogue.getServerInfo().getMaxImageHeight()
                || plottingParameters.getWidth() > catalogue.getServerInfo().getMaxImageWidth()) {
            throw new EdalException("Requested image size exceeds the maximum of "
                    + catalogue.getServerInfo().getMaxImageWidth() + "x"
                    + catalogue.getServerInfo().getMaxImageHeight());
        }

        MapImage imageGenerator = styleParameters.getImageGenerator(catalogue);

        List<BufferedImage> frames;
        if (!getMapParams.isAnimation()) {
            frames = Arrays.asList(imageGenerator.drawImage(plottingParameters, catalogue));
        } else {
            frames = new ArrayList<>();
            for (DateTime timeStep : getMapParams.getAnimationTimesteps()) {
                PlottingDomainParams timestepParameters = new PlottingDomainParams(
                        plottingParameters.getWidth(), plottingParameters.getHeight(),
                        plottingParameters.getBbox(), plottingParameters.getZExtent(), null,
                        plottingParameters.getTargetHorizontalPosition(),
                        plottingParameters.getTargetZ(), timeStep);
                frames.add(imageGenerator.drawImage(timestepParameters, catalogue));
            }
        }

        ImageFormat imageFormat = getMapParams.getImageFormat();
        try {
            ServletOutputStream outputStream = httpServletResponse.getOutputStream();
            if (imageFormat instanceof SimpleFormat) {
                /*
                 * We have a normal image format
                 */
                SimpleFormat simpleFormat = (SimpleFormat) getMapParams.getImageFormat();
                simpleFormat.writeImage(frames, outputStream, null);
            } else {
                /*
                 * We have KML (or another image format which needs additional
                 * information)
                 */
                String[] layerNames = styleParameters.getLayerNames();
                if (layerNames.length > 1) {
                    throw new EdalException("Exactly 1 layer must be requested for KML ("
                            + layerNames.length + " have been supplied)");
                }
                String layerName = layerNames[0];
                if (imageFormat instanceof KmzFormat) {
                    /*
                     * If this is a KMZ file, give it a sensible filename
                     */
                    httpServletResponse.setHeader("Content-Disposition", "inline; filename="
                            + layerName.replaceAll("/", "-") + ".kmz");
                }
                EnhancedVariableMetadata layerMetadata = WmsUtils.getLayerMetadata(layerName,
                        catalogue);
                String name = layerMetadata.getTitle();
                String description = layerMetadata.getDescription();
                String zValue = plottingParameters.getTargetZ() == null ? null : plottingParameters
                        .getTargetZ().toString();
                List<DateTime> tValues = Arrays.asList(plottingParameters.getTargetT());
                BufferedImage legend = imageGenerator.getLegend(50, 200);
                GeographicBoundingBox gbbox = GISUtils.toGeographicBoundingBox(plottingParameters
                        .getBbox());
                imageFormat.writeImage(frames, outputStream, name, description, gbbox, tValues,
                        zValue, legend, 24);
            }
            outputStream.close();
        } catch (IOException e) {
            /*
             * The client can quite often cancel requests when loading tiled
             * maps.
             * 
             * This gives Broken pipe errors which can be ignored.
             */
            log.error("Problem writing output to stream", e);
        }
    }

    protected void getCapabilities(RequestParams params, HttpServletResponse httpServletResponse,
            String baseUrl, WmsCatalogue catalogue) throws EdalException {
        /*
         * We only advertise text/xml as a GetCapabilities format. The spec says
         * we can return text/xml for unknown formats, so we don't even need to
         * bother retrieving the requested format
         */

        /*
         * Now handle the UPDATESEQUENCE param as per 7.2.3.5 of the WMS spec
         */
        String updateSeqStr = params.getString("updatesequence");
        if (updateSeqStr != null) {
            DateTime updateSequence;
            try {
                updateSequence = TimeUtils.iso8601ToDateTime(updateSeqStr,
                        ISOChronology.getInstanceUTC());
            } catch (IllegalArgumentException iae) {
                throw new InvalidUpdateSequence(updateSeqStr + " is not a valid ISO date-time");
            }
            /*
             * We use isEqual(), which compares dates based on millisecond
             * values only, because we know that the calendar system will be the
             * same in each case (ISO). Comparisons using equals() may return
             * false because updateSequence is read using UTC, whereas
             * lastUpdate is created in the server's time zone, meaning that the
             * Chronologies are different.
             */
            if (updateSequence.isEqual(catalogue.getLastUpdateTime())) {
                throw new CurrentUpdateSequence(updateSeqStr);
            } else if (updateSequence.isAfter(catalogue.getLastUpdateTime())) {
                throw new InvalidUpdateSequence(updateSeqStr
                        + " is later than the current server updatesequence value");
            }
        }

        String wmsVersion = params.getString("version", "1.3.0");
        Template template;
        if ("1.1.1".equals(wmsVersion)) {
            template = velocityEngine.getTemplate("templates/capabilities-1.1.1.vm");
        } else {
            template = velocityEngine.getTemplate("templates/capabilities-1.3.0.vm");
        }

        /*
         * The DATASET parameter is an optional parameter that allows a
         * Capabilities document to be generated for a single dataset only
         */
        String datasetId = params.getString("dataset");

        Collection<Dataset> datasets;
        if (datasetId == null || "".equals(datasetId.trim())) {
            /*
             * No specific dataset has been chosen so we create a Capabilities
             * document including every dataset. First we check to see that the
             * system admin has allowed us to create a global Capabilities doc
             * (this can be VERY large)
             */
            if (catalogue.allowsGlobalCapabilities()) {
                datasets = catalogue.getAllDatasets();
            } else {
                throw new EdalException("Cannot create a Capabilities document "
                        + "that includes all datasets on this server. "
                        + "You must specify a dataset identifier with &amp;DATASET=");
            }
        } else {
            Dataset ds = catalogue.getDatasetFromId(datasetId);
            if (ds == null) {
                throw new EdalException("There is no dataset with ID " + datasetId);
            }
            datasets = new ArrayList<Dataset>();
            datasets.add(ds);
        }

        VelocityContext context = new VelocityContext();
        EventCartridge ec = new EventCartridge();
        ec.addEventHandler(new EscapeXmlReference());
        ec.attachToContext(context);
        context.put("baseUrl", baseUrl);
        context.put("catalogue", catalogue);
        context.put("datasets", datasets);
        context.put("supportedImageFormats", ImageFormat.getSupportedMimeTypes());
        context.put("supportedFeatureInfoFormats", new String[] { FEATURE_INFO_PLAIN_FORMAT,
                FEATURE_INFO_XML_FORMAT });
        context.put("supportedCrsCodes", SUPPORTED_CRS_CODES);
        context.put("GISUtils", GISUtils.class);
        context.put("TimeUtils", TimeUtils.class);
        context.put("WmsUtils", WmsUtils.class);
        context.put("verbose", params.getBoolean("verbose", false));
        context.put("availablePalettes", ColourPalette.getPredefinedPalettes());

        try {
            template.merge(context, httpServletResponse.getWriter());
        } catch (ResourceNotFoundException e) {
            log.error("Cannot find capabilities template", e);
        } catch (ParseErrorException e) {
            log.error("Cannot parse capabilities template", e);
        } catch (MethodInvocationException e) {
            log.error("Capabilities template has incorrect method", e);
        } catch (IOException e) {
            log.error("Problem writing output to stream", e);
        }
    }

<<<<<<< HEAD
    private void getFeatureInfo(RequestParams params, HttpServletResponse httpServletResponse)
            throws EdalException {
        if (!catalogue.allowsGetFeatureInfo()) {
            throw new LayerNotQueryableException(
                    "This server does not allow GetFeatureInfo requests");
        }
=======
    protected void getFeatureInfo(RequestParams params, HttpServletResponse httpServletResponse,
            WmsCatalogue catalogue) throws EdalException {
>>>>>>> aebcb450
        GetFeatureInfoParameters featureInfoParameters = new GetFeatureInfoParameters(params,
                catalogue);
        if (!FEATURE_INFO_XML_FORMAT.equals(featureInfoParameters.getInfoFormat())
                && !FEATURE_INFO_PLAIN_FORMAT.equals(featureInfoParameters.getInfoFormat())) {
            throw new EdalUnsupportedOperationException(
                    "Currently the supported feature info types are \"text/xml\" and \"text/plain\"");
        }
        PlottingDomainParams plottingParameters = featureInfoParameters
                .getPlottingDomainParameters();
        final HorizontalPosition position = featureInfoParameters.getClickedPosition();

        String[] layerNames = featureInfoParameters.getLayerNames();
        /*
         * List of FeatureInfoPoints to be sent to featureInfo velocity template
         */
        List<FeatureInfoPoint> featureInfos = new ArrayList<FeatureInfoPoint>();
        /*
         * Loop over all requested layers
         */
        for (String layerName : layerNames) {
//            PlotLayerMetadata layerMetadata = catalogue.getLayerMetadata(layerName);
            if (catalogue.isDisabled(layerName)) {
                throw new EdalLayerNotFoundException("The layer " + layerName
                        + " is not enabled on this server");
            }
            if (!catalogue.isQueryable(layerName)) {
                throw new LayerNotQueryableException("The layer " + layerName + " is not queryable");
            }
            Dataset dataset = WmsUtils.getDatasetFromLayerName(layerName, catalogue);
            String variableId = catalogue.getLayerNameMapper()
                    .getVariableIdFromLayerName(layerName);
            VariableMetadata metadata = WmsUtils.getVariableMetadataFromLayerName(layerName,
                    catalogue);
            Set<VariableMetadata> children = metadata.getChildren();
            /*
             * Extract the map features. Because of the way
             * GetFeatureInfoParameters works, features are searched for in a
             * 9-pixel box surrounding the clicked position on the map
             */
            Collection<? extends DiscreteFeature<?, ?>> mapFeatures = dataset.extractMapFeatures(
                    CollectionUtils.setOf(variableId), plottingParameters);

            /*
             * We only want to return a layer name if there are more than one
             */
            String layerNameToSave = layerNames.length < 2 ? null : layerName;
            for (DiscreteFeature<?, ?> feature : mapFeatures) {
                if (metadata.isScalar()) {
                    /*
                     * If we have a scalar layer, add the value for it first,
                     * using the feature name to identify values.
                     */
                    FeatureInfoPoint featurePoint = getFeatureInfoValuesFromFeature(feature,
                            variableId, plottingParameters, layerNameToSave, feature.getName());
                    if (featurePoint != null) {
                        featureInfos.add(featurePoint);
                    }
                }
                for (VariableMetadata child : children) {
                    /*
                     * Now add the values for every child layer, using the child
                     * variable IDs to identify values.
                     * 
                     * TODO perhaps in cases where we have child layers for
                     * multiple features we will want to use a combination of
                     * feature ID + child variable ID.
                     */
                    String name = catalogue.getLayerMetadata(child).getTitle();
                    FeatureInfoPoint featurePoint = getFeatureInfoValuesFromFeature(feature,
                            child.getId(), plottingParameters, layerNameToSave, name);
                    if (featurePoint != null) {
                        featureInfos.add(featurePoint);
                    }
                }
            }
        }

        /*
         * Sort the feature info according to how far each position is from the
         * clicked position
         */
        Collections.sort(featureInfos, new Comparator<FeatureInfoPoint>() {
            @Override
            public int compare(FeatureInfoPoint o1, FeatureInfoPoint o2) {
                return Double.compare(GISUtils.getDistSquared(o1.getPosition(), position),
                        GISUtils.getDistSquared(o2.getPosition(), position));
            }
        });

        /*
         * Trim the list down to the number of requested features
         */
        while (featureInfos.size() > featureInfoParameters.getFeatureCount()) {
            featureInfos.remove(featureInfos.size() - 1);
        }

        /*
         * Now render the output XML and send to the output stream
         */
        Template template;
        if (FEATURE_INFO_XML_FORMAT.equals(featureInfoParameters.getInfoFormat())) {
            template = velocityEngine.getTemplate("templates/featureInfo-xml.vm");
        } else {
            template = velocityEngine.getTemplate("templates/featureInfo-plain.vm");
        }
        VelocityContext context = new VelocityContext();
        context.put("position", GISUtils.transformPosition(position, DefaultGeographicCRS.WGS84));
        context.put("featureInfo", featureInfos);
        try {
            template.merge(context, httpServletResponse.getWriter());
        } catch (Exception e) {
            log.error("Problem writing FeatureInfo XML", e);
        }
    }

    /**
     * Extracts the target value from a feature
     * 
     * @param feature
     *            The feature to extract the value from
     * @param variableId
     *            The name of the variable within the feature
     * @param plottingParameters
     *            The {@link PlottingDomainParams} defining the target value to
     *            extract
     * @param layerName
     *            The layer name to add to the {@link FeatureInfoPoint}
     * @param featureName
     *            The feature name to add to the {@link FeatureInfoPoint}
     * @return The extracted value and corresponding information collected as a
     *         {@link FeatureInfoPoint}
     */
    private FeatureInfoPoint getFeatureInfoValuesFromFeature(DiscreteFeature<?, ?> feature,
            String variableId, PlottingDomainParams plottingParameters, String layerName,
            String featureName) {
        Number value = null;
        HorizontalPosition position = null;
        String timeStr = null;
        if (feature instanceof MapFeature) {
            MapFeature mapFeature = (MapFeature) feature;
            GridCoordinates2D pointIndex = mapFeature.getDomain().findIndexOf(
                    plottingParameters.getTargetHorizontalPosition());
            if (pointIndex != null) {
                position = mapFeature.getDomain().getDomainObjects()
                        .get(pointIndex.getY(), pointIndex.getX()).getCentre();
                value = mapFeature.getValues(variableId).get(pointIndex.getY(), pointIndex.getX());
                if (mapFeature.getDomain().getTime() != null) {
                    timeStr = TimeUtils.dateTimeToISO8601(mapFeature.getDomain().getTime());
                }
            }
        } else if (feature instanceof PointFeature) {
            PointFeature pointFeature = (PointFeature) feature;
            value = pointFeature.getValue(variableId);
            position = pointFeature.getHorizontalPosition();
            if (pointFeature.getGeoPosition().getTime() != null) {
                timeStr = TimeUtils.dateTimeToISO8601(pointFeature.getGeoPosition().getTime());
            }
        } else if (feature instanceof ProfileFeature) {
            /*
             * This shouldn't ever get called now that we are dealing with
             * PointFeatures rather than ProfileFeatures (ProfileFeatures may be
             * the underlying data type but they shouldn't be the map feature).
             * 
             * No harm leaving the code in for future reference.
             */
            ProfileFeature profileFeature = (ProfileFeature) feature;
            int index = GISUtils.getIndexOfClosestElevationTo(plottingParameters.getTargetZ(),
                    profileFeature.getDomain());
            if (index >= 0) {
                value = profileFeature.getValues(variableId).get(index);
                position = profileFeature.getHorizontalPosition();
                if (profileFeature.getTime() != null) {
                    timeStr = TimeUtils.dateTimeToISO8601(profileFeature.getTime());
                }
            }
        } else if (feature instanceof PointSeriesFeature) {
            /*
             * This shouldn't ever get called now that we are dealing with
             * PointFeatures rather than PointSeriesFeatures
             * (PointSeriesFeatures may be the underlying data type but they
             * shouldn't be the map feature).
             * 
             * No harm leaving the code in for future reference.
             */
            PointSeriesFeature pointSeriesFeature = (PointSeriesFeature) feature;
            int index = GISUtils.getIndexOfClosestTimeTo(plottingParameters.getTargetT(),
                    pointSeriesFeature.getDomain());
            if (index >= 0) {
                position = pointSeriesFeature.getHorizontalPosition();
                value = pointSeriesFeature.getValues(variableId).get(index);
                timeStr = TimeUtils.dateTimeToISO8601(pointSeriesFeature.getDomain()
                        .getCoordinateValue(index));
            }
        }
        if (value != null) {
            return new FeatureInfoPoint(layerName, featureName, position, timeStr, value,
                    feature.getFeatureProperties());
        } else {
            return null;
        }
    }

    /**
     * Handles returning metadata about a requested layer.
     * 
     * @param params
     *            The URL parameters
     * @param httpServletResponse
     *            The response object to write out to
     * @param catalogue2
     * @throws MetadataException
     *             If there are any issues with returning the metadata
     */
    protected void getMetadata(RequestParams params, HttpServletResponse httpServletResponse,
            WmsCatalogue catalogue) throws MetadataException {
        String item = params.getString("item");
        String json = null;
        if (item == null) {
            throw new MetadataException("Must provide an ITEM parameter");
        } else if (item.equals("menu")) {
            json = showMenu(params, catalogue);
        } else if (item.equals("layerDetails")) {
            json = showLayerDetails(params, catalogue);
        } else if (item.equals("timesteps")) {
            json = showTimesteps(params, catalogue);
        } else if (item.equals("minmax")) {
            json = showMinMax(params, catalogue);
        } else if (item.equals("animationTimesteps")) {
            json = showAnimationTimesteps(params, catalogue);
        }
        if (json != null) {
            httpServletResponse.setContentType("application/json");
            try {
                httpServletResponse.getWriter().write(json);
            } catch (IOException e) {
                log.error("Problem writing metadata to output stream", e);
                throw new MetadataException("Problem writing JSON to output stream", e);
            }
        } else {
            throw new MetadataException("Invalid value for ITEM parameter");
        }
    }

    protected String showMenu(RequestParams params, WmsCatalogue catalogue)
            throws MetadataException {
        JSONObject menu = new JSONObject();
        menu.put("label", catalogue.getServerInfo().getName());

        Collection<Dataset> datasets;
        String datasetStr = params.getString("dataset");
        if (datasetStr != null) {
            Dataset dataset = catalogue.getDatasetFromId(datasetStr);
            if (dataset == null) {
                throw new MetadataException("Requested menu for dataset: " + datasetStr
                        + " which does not exist on this server");
            }
            datasets = Arrays.asList(new Dataset[] { dataset });
        } else {
            datasets = catalogue.getAllDatasets();
        }

        JSONArray children = new JSONArray();
        for (Dataset dataset : datasets) {
            String datasetId = dataset.getId();

            Set<VariableMetadata> topLevelVariables = dataset.getTopLevelVariables();
            JSONArray datasetChildren;
            try {
                datasetChildren = addVariablesToArray(topLevelVariables, datasetId, catalogue);
                String datasetLabel = catalogue.getDatasetTitle(datasetId);
                JSONObject datasetJson = new JSONObject();
                datasetJson.put("label", datasetLabel);
                datasetJson.put("children", datasetChildren);
                children.add(datasetJson);
            } catch (EdalLayerNotFoundException e) {
                /*
                 * This shouldn't happen - it means that we've failed to get
                 * layer metadata for a layer which definitely exists.
                 * 
                 * If it does happen, we just miss this bit out of the menu and
                 * log the message. That'll lead back to here, and the debugging
                 * can begin!
                 */
                log.error("Failed to get layer metadata", e);
            }
        }

        menu.put("children", children);
        return menu.toString(4);
    }

    protected JSONArray addVariablesToArray(Set<VariableMetadata> variables, String datasetId,
            WmsCatalogue catalogue) throws EdalLayerNotFoundException {
        JSONArray ret = new JSONArray();
        for (VariableMetadata variable : variables) {
            String id = variable.getId();
            String layerName = catalogue.getLayerNameMapper().getLayerName(datasetId, id);
            EnhancedVariableMetadata layerMetadata = WmsUtils
                    .getLayerMetadata(layerName, catalogue);
            if (catalogue.isDisabled(layerName)) {
                continue;
            }

            JSONObject child = new JSONObject();

            child.put("id", layerName);

            String title = layerMetadata.getTitle();
            child.put("label", title);

            List<StyleDef> supportedStyles = catalogue.getStyleCatalogue().getSupportedStyles(
                    variable);
            child.put("plottable", (supportedStyles != null && supportedStyles.size() > 0));

            Set<VariableMetadata> children = variable.getChildren();
            if (children.size() > 0) {
                JSONArray childrenArray = addVariablesToArray(children, datasetId, catalogue);
                child.put("children", childrenArray);
            }

            ret.add(child);
        }
        return ret;
    }

    protected String showLayerDetails(RequestParams params, WmsCatalogue catalogue)
            throws MetadataException {
        /*
         * Parse the parameters and get access to the variable and layer
         * metadata
         */
        String layerName = params.getString("layerName");
        if (layerName == null) {
            log.error("Layer " + layerName + " doesn't exist - can't get layer details");
            throw new MetadataException("Must supply a LAYERNAME parameter to get layer details");
        }
        String requestedTime = params.getString("time");

        Dataset dataset;
        String variableId;
        try {
            dataset = WmsUtils.getDatasetFromLayerName(layerName, catalogue);
            variableId = catalogue.getLayerNameMapper().getVariableIdFromLayerName(layerName);
        } catch (EdalLayerNotFoundException e) {
            throw new MetadataException("The layer " + layerName + " does not exist", e);
        }

        EnhancedVariableMetadata layerMetadata;
        try {
            layerMetadata = WmsUtils.getLayerMetadata(layerName, catalogue);
            if (catalogue.isDisabled(layerName)) {
                throw new EdalLayerNotFoundException("The layer " + layerName
                        + " is not enabled on this server");
            }
        } catch (EdalLayerNotFoundException e) {
            throw new MetadataException("Layer not found", e);
        }
        if (dataset == null || variableId == null || layerMetadata == null) {
            log.error("Layer " + layerName + " doesn't exist - can't get layer details");
            throw new MetadataException("Must supply a valid LAYERNAME to get layer details");
        }

        VariableMetadata variableMetadata;
        try {
            variableMetadata = dataset.getVariableMetadata(variableId);
        } catch (VariableNotFoundException e) {
            throw new MetadataException("Layer not found", e);
        }

        /*
         * Now create local variables containing the relevant details needed
         */
        String units = variableMetadata.getParameter().getUnits();
        BoundingBox boundingBox = GISUtils.constrainBoundingBox(variableMetadata
                .getHorizontalDomain().getBoundingBox());
        Extent<Float> scaleRange = layerMetadata.getColorScaleRange();
        if(scaleRange == null) {
            scaleRange = Extents.emptyExtent();
        }
        Integer numColorBands = layerMetadata.getNumColorBands();
        if(numColorBands == null) {
            numColorBands = 250;
        }

        List<StyleDef> supportedStyles = catalogue.getStyleCatalogue().getSupportedStyles(
                variableMetadata);

        VerticalDomain verticalDomain = variableMetadata.getVerticalDomain();
        TemporalDomain temporalDomain = variableMetadata.getTemporalDomain();

        boolean discreteZ = (verticalDomain instanceof VerticalAxis);
        boolean discreteT = (temporalDomain instanceof TimeAxis);

        DateTime targetTime = null;
        DateTime nearestTime = null;
        if (temporalDomain != null) {
            if (requestedTime != null) {
                try {
                    targetTime = TimeUtils.iso8601ToDateTime(requestedTime,
                            temporalDomain.getChronology());
                } catch (BadTimeFormatException e) {
                    throw new MetadataException("Requested time has an invalid format", e);
                }
            } else {
                targetTime = new DateTime(temporalDomain.getChronology());
            }
            if (temporalDomain instanceof TimeAxis) {
                TimeAxis timeAxis = (TimeAxis) temporalDomain;
                long minDeltaT = Long.MAX_VALUE;
                for (DateTime time : timeAxis.getCoordinateValues()) {
                    long dT = Math.abs(time.getMillis() - targetTime.getMillis());
                    if (dT < minDeltaT) {
                        minDeltaT = dT;
                        nearestTime = time;
                    }
                }

            } else {
                /*
                 * If we have a continuous time axis, the nearest time will
                 * either be the start time, the end time, or the target time
                 */
                if (targetTime.isAfter(temporalDomain.getExtent().getHigh().getMillis())) {
                    nearestTime = temporalDomain.getExtent().getHigh();
                } else if (targetTime.isBefore(temporalDomain.getExtent().getLow().getMillis())) {
                    nearestTime = temporalDomain.getExtent().getLow();
                } else {
                    nearestTime = targetTime;
                }
            }
        }

        String moreInfo = layerMetadata.getMoreInfo();
        String copyright = layerMetadata.getCopyright();

        Set<String> supportedPalettes = ColourPalette.getPredefinedPalettes();
        String defaultPalette = layerMetadata.getPalette();
        if (defaultPalette == null) {
            defaultPalette = ColourPalette.DEFAULT_PALETTE_NAME;
        }
        String aboveMaxColour = GraphicsUtils.colourToString(layerMetadata.getAboveMaxColour());
        String belowMinColour = GraphicsUtils.colourToString(layerMetadata.getBelowMinColour());
        String noDataColour = GraphicsUtils.colourToString(layerMetadata.getNoDataColour());

        Boolean logScaling = layerMetadata.isLogScaling();
        if (logScaling == null) {
            logScaling = false;
        }

        /*
         * Now write the layer details out to a JSON object
         */
        JSONObject layerDetails = new JSONObject();

        layerDetails.put("units", units);

        JSONArray bboxJson = new JSONArray();
        bboxJson.add(boundingBox.getMinX());
        bboxJson.add(boundingBox.getMinY());
        bboxJson.add(boundingBox.getMaxX());
        bboxJson.add(boundingBox.getMaxY());
        layerDetails.put("bbox", bboxJson);

        JSONArray scaleRangeJson = new JSONArray();
        scaleRangeJson.add(scaleRange.getLow());
        scaleRangeJson.add(scaleRange.getHigh());
        layerDetails.put("scaleRange", scaleRangeJson);

        layerDetails.put("numColorBands", numColorBands);

        JSONArray supportedStylesJson = new JSONArray();
        for (StyleDef supportedStyle : supportedStyles) {
            supportedStylesJson.add(supportedStyle.getStyleName());
        }
        layerDetails.put("supportedStyles", supportedStylesJson);

<<<<<<< HEAD
        layerDetails.put("queryable",
                catalogue.allowsGetFeatureInfo() && layerMetadata.isQueryable());
        layerDetails.put("downloadable", layerMetadata.isDownloadable());
=======
        layerDetails.put("queryable", catalogue.isQueryable(layerName));
        layerDetails.put("downloadable", catalogue.isDownloadable(layerName));
>>>>>>> aebcb450

        if (verticalDomain != null) {
            layerDetails.put("continuousZ", !discreteZ);
            JSONObject zAxisJson = new JSONObject();
            zAxisJson.put("units", verticalDomain.getVerticalCrs().getUnits());
            zAxisJson.put("positive", verticalDomain.getVerticalCrs().isPositiveUpwards());
            if (verticalDomain instanceof VerticalAxis) {
                /*
                 * We have discrete vertical axis values
                 */
                VerticalAxis verticalAxis = (VerticalAxis) verticalDomain;
                JSONArray zValuesJson = new JSONArray();
                for (Double z : verticalAxis.getCoordinateValues()) {
                    zValuesJson.add(z);
                }
                zAxisJson.put("values", zValuesJson);
            } else {
                if (!dataset.getFeatureType(variableId).isAssignableFrom(ProfileFeature.class)) {
                    /*
                     * We don't have profile features. Just supply a start and
                     * end elevation. The client can split this however it
                     * wants. Usually this will be a naive split into x levels
                     */
                    zAxisJson.put("startZ", verticalDomain.getExtent().getLow());
                    zAxisJson.put("endZ", verticalDomain.getExtent().getHigh());
                } else {
                    /*
                     * We have profile features. Try and calculate a rough
                     * distribution of depths by reading a sample. Then we can
                     * generate more sensible depth values which
                     * increase/decrease as required.
                     * 
                     * Note that we could do this for any type of feature where
                     * the dataset has a continuous z-domain, but unless each
                     * feature has a discrete vertical domain, we'd need to read
                     * a lot more of them.
                     */

                    /*
                     * First read a sample of depth axis values
                     */
                    Set<String> featureIds = dataset.getFeatureIds();
                    Iterator<String> iterator = featureIds.iterator();
                    List<Double> depthValues = new ArrayList<>();
                    /*
                     * Make sure that the end points are included
                     */
                    depthValues.add(verticalDomain.getExtent().getLow());
                    depthValues.add(verticalDomain.getExtent().getHigh());

                    for (int nFeatures = 0; nFeatures < 50; nFeatures++) {
                        /*
                         * Read up to 50 features
                         */
                        if (iterator.hasNext()) {
                            try {
                                ProfileFeature feature = (ProfileFeature) dataset
                                        .readFeature(iterator.next());
                                if (feature != null) {
                                    depthValues.addAll(feature.getDomain().getCoordinateValues());
                                }
                            } catch (DataReadingException e) {
                                log.error("Problem reading profile feature to test depth levels", e);
                            } catch (VariableNotFoundException e) {
                                log.error("Problem reading profile feature to test depth levels", e);
                            }
                        } else {
                            break;
                        }
                    }
                    Collections.sort(depthValues);
                    /*
                     * We now have a sorted list of axis values for (up to) 50
                     * features.
                     */
                    if (Math.abs(depthValues.get(0) - depthValues.get(1)) > Math.abs(depthValues
                            .get(depthValues.size() - 1) - depthValues.get(depthValues.size() - 2))) {
                        /*
                         * If the widest increments are at the end of the depth
                         * values list, this will not work, so we just use the
                         * start/end method
                         */
                        zAxisJson.put("startZ", verticalDomain.getExtent().getLow());
                        zAxisJson.put("endZ", verticalDomain.getExtent().getHigh());
                    } else {
                        /*
                         * Next we create a stack of delta-elevation values
                         * which we want to use. These are all round numbers
                         * which will make the axis values nicely human-readable
                         * in the client.
                         * 
                         * Note that because this is a stack, 0.001 will be on
                         * top after the values have been added.
                         * 
                         * We will pop these out until we reach a suitable size.
                         * From that point our elevation values will get further
                         * apart.
                         * 
                         * The aim is to get something like:
                         * 0,10,20,30,40,50,100,200,300,800,1300,2300
                         */

                        Stack<Double> deltas = new Stack<>();
                        deltas.addAll(Arrays.asList(new Double[] { 10000.0, 5000.0, 1000.0, 500.0,
                                200.0, 100.0, 50.0, 20.0, 10.0, 5.0, 2.0, 1.0, 0.5, 0.1, 0.05,
                                0.01, 0.005, 0.001 }));

                        /*
                         * The first level should be the minimum of the extent,
                         * since this was explicitly added to depthValues
                         */
                        List<Double> levels = new ArrayList<>();
                        double lastDeltaStart = depthValues.get(0);
                        levels.add(lastDeltaStart);
                        double delta = 0.0;
                        double lastDelta = 0.0;

                        int nLevels = 25;
                        /*
                         * Split the elevation values into 25 levels.
                         * 
                         * We could just use these elevation values. We'd get a
                         * nice distribution of levels, but they'd be horrible
                         * numbers. So now we get complicated instead...
                         */
                        for (int i = depthValues.size() / nLevels; i < depthValues.size(); i += depthValues
                                .size() / nLevels) {
                            /*
                             * With these nLevels levels, what is the difference
                             * between the two we're considering?
                             */
                            Double lastDeltaEnd = depthValues.get(i);
                            Double testDelta = lastDeltaEnd - lastDeltaStart;

                            /*
                             * Find a nice delta value which is close to this.
                             */
                            if (!deltas.empty()) {
                                while (testDelta > delta) {
                                    lastDelta = delta;
                                    delta = deltas.pop();
                                    /*
                                     * We have a new delta. Keep using the old
                                     * delta until we get a value which is a
                                     * multiple of the current delta. These
                                     * values are much more pleasing (e.g. you
                                     * don't get 110, 210, 310, etc)
                                     */
                                    while (levels.get(levels.size() - 1) % delta != 0) {
                                        levels.add(levels.get(levels.size() - 1) + lastDelta);
                                    }
                                }
                            }

                            /*
                             * Now add levels with this delta until we reach the
                             * next of the 25 levels
                             */
                            while (levels.get(levels.size() - 1) < lastDeltaEnd) {
                                levels.add(levels.get(levels.size() - 1) + delta);
                            }
                            lastDeltaStart = lastDeltaEnd;
                        }
                        /*
                         * Now add the final levels. Keep the final delta value
                         * and keep going until we have exceeded the maximum
                         * value of the extent.
                         */
                        double finalLevels = levels.get(levels.size() - 1);
                        while (finalLevels < verticalDomain.getExtent().getHigh()) {
                            finalLevels += delta;
                            levels.add(finalLevels);
                        }

                        /*
                         * Now we have a nice set of values, serialise them to
                         * JSON.
                         * 
                         * Thanks for reading, and if you're trying to change
                         * this code, I'm sorry. Maybe you should start from
                         * scratch? Or maybe it's simpler than I think and you
                         * understand it perfectly.
                         */
                        JSONArray zValuesJson = new JSONArray();
                        for (Double level : levels) {
                            zValuesJson.add(level);
                        }
                        zAxisJson.put("values", zValuesJson);
                    }
                }

            }
            layerDetails.put("zaxis", zAxisJson);
        }

        if (temporalDomain != null) {
            layerDetails.put("continuousT", !discreteT);
            if (temporalDomain instanceof TimeAxis) {
                TimeAxis timeAxis = (TimeAxis) temporalDomain;
                Map<Integer, Map<Integer, List<Integer>>> datesWithData = new LinkedHashMap<Integer, Map<Integer, List<Integer>>>();
                for (DateTime dateTime : timeAxis.getCoordinateValues()) {
                    /*
                     * We must make sure that dateTime() is in UTC or
                     * getDayOfMonth() etc might return unexpected results
                     */
                    dateTime = dateTime.withZone(DateTimeZone.UTC);
                    /*
                     * See whether this dateTime is closer to the target
                     * dateTime than the current closest value
                     */
                    int year = dateTime.getYear();
                    Map<Integer, List<Integer>> months = datesWithData.get(year);
                    if (months == null) {
                        months = new LinkedHashMap<Integer, List<Integer>>();
                        datesWithData.put(year, months);
                    }
                    /*
                     * We need to subtract 1 from the month number as Javascript
                     * months are 0-based (Joda-time months are 1-based). This
                     * retains compatibility with previous behaviour.
                     */
                    int month = dateTime.getMonthOfYear() - 1;
                    List<Integer> days = months.get(month);
                    if (days == null) {
                        days = new ArrayList<Integer>();
                        months.put(month, days);
                    }
                    int day = dateTime.getDayOfMonth();
                    if (!days.contains(day)) {
                        days.add(day);
                    }
                }
                JSONObject datesWithDataJson = new JSONObject();
                for (Integer year : datesWithData.keySet()) {
                    Map<Integer, List<Integer>> months = datesWithData.get(year);
                    JSONObject monthsJson = new JSONObject();
                    for (Integer month : months.keySet()) {
                        JSONArray daysJson = new JSONArray();
                        List<Integer> days = months.get(month);
                        for (Integer day : days) {
                            daysJson.add(day);
                        }
                        monthsJson.put(month, daysJson);
                    }
                    datesWithDataJson.put(year, monthsJson);
                }
                layerDetails.put("datesWithData", datesWithDataJson);
            } else {
                layerDetails.put("startTime",
                        TimeUtils.dateTimeToISO8601(temporalDomain.getExtent().getLow()));
                layerDetails.put("endTime",
                        TimeUtils.dateTimeToISO8601(temporalDomain.getExtent().getHigh()));
            }
            layerDetails.put("timeAxisUnits",
                    WmsUtils.getTimeAxisUnits(temporalDomain.getChronology()));
        }

        /*
         * Set the supported plot types
         */
        boolean timeseries = false;
        boolean profiles = false;
        boolean transects = false;
        Class<? extends DiscreteFeature<?, ?>> underlyingFeatureType = dataset
                .getFeatureType(variableId);
        if (GridFeature.class.isAssignableFrom(underlyingFeatureType)) {
            if (temporalDomain != null) {
                timeseries = true;
            }
            if (verticalDomain != null) {
                profiles = true;
            }
            if (variableMetadata.isScalar()) {
                /*
                 * Only support transects for scalar layers
                 */
                transects = true;
            }
        } else if (ProfileFeature.class.isAssignableFrom(underlyingFeatureType)) {
            if (verticalDomain != null) {
                profiles = true;
            }
        } else if (PointSeriesFeature.class.isAssignableFrom(underlyingFeatureType)) {
            if (temporalDomain != null) {
                timeseries = true;
            }
        }
        layerDetails.put("supportsTimeseries", timeseries);
        layerDetails.put("supportsProfiles", profiles);
        layerDetails.put("supportsTransects", transects);

        layerDetails.put("nearestTimeIso", TimeUtils.dateTimeToISO8601(nearestTime));
        if (moreInfo != null) {
            layerDetails.put("moreInfo", moreInfo);
        }
        if (copyright != null) {
            layerDetails.put("copyright", copyright);
        }
        JSONArray supportedPalettesJson = new JSONArray();
        for (String supportedPalette : supportedPalettes) {
            supportedPalettesJson.add(supportedPalette);
        }
        layerDetails.put("palettes", supportedPalettesJson);
        layerDetails.put("defaultPalette", defaultPalette);
        layerDetails.put("aboveMaxColor", aboveMaxColour);
        layerDetails.put("belowMinColor", belowMinColour);
        layerDetails.put("noDataColor", noDataColour);
        layerDetails.put("logScaling", logScaling);

        return layerDetails.toString(4);
    }

    protected String showTimesteps(RequestParams params, WmsCatalogue catalogue)
            throws MetadataException {
        /*
         * Parse the parameters and get access to the variable and layer
         * metadata
         */
        String layerName = params.getString("layerName");
        if (layerName == null) {
            throw new MetadataException("Must supply a LAYERNAME parameter to get time steps");
        }

        Dataset dataset;
        String variableId;
        try {
            dataset = WmsUtils.getDatasetFromLayerName(layerName, catalogue);
            variableId = catalogue.getLayerNameMapper().getVariableIdFromLayerName(layerName);
            if (catalogue.isDisabled(layerName)) {
                throw new EdalLayerNotFoundException("The layer " + layerName
                        + " is not enabled on this server");
            }
        } catch (EdalLayerNotFoundException e) {
            throw new MetadataException("The layer " + layerName + " does not exist", e);
        }
        VariableMetadata variableMetadata;
        try {
            variableMetadata = dataset.getVariableMetadata(variableId);
        } catch (VariableNotFoundException e) {
            throw new MetadataException("The layer " + layerName + " does not exist", e);
        }
        TemporalDomain temporalDomain = variableMetadata.getTemporalDomain();

        JSONObject response = new JSONObject();
        JSONArray timesteps = new JSONArray();

        String dayStr = params.getString("day");
        if (dayStr == null) {
            throw new MetadataException(
                    "Must provide the \"day\" parameter for a valid timesteps request");
        }
        DateTime day;
        try {
            day = TimeUtils.iso8601ToDateTime(dayStr, temporalDomain.getChronology());
        } catch (BadTimeFormatException e) {
            throw new MetadataException("\"day\" parameter must be an ISO-formatted date");
        }

        if (temporalDomain instanceof TimeAxis) {
            TimeAxis timeAxis = (TimeAxis) temporalDomain;
            for (DateTime time : timeAxis.getCoordinateValues()) {
                if (TimeUtils.onSameDay(day, time)) {
                    timesteps.add(TimeUtils.formatUtcIsoTimeOnly(time));
                }
            }
        } else {
            throw new MetadataException(
                    "timesteps can only be returned for layers with a discrete time domain");
        }
        response.put("timesteps", timesteps);
        return response.toString();
    }

    protected String showMinMax(RequestParams params, WmsCatalogue catalogue)
            throws MetadataException {
        JSONObject minmax = new JSONObject();
        GetMapParameters getMapParams;
        try {
            getMapParams = new GetMapParameters(params, catalogue);
        } catch (EdalException e) {
            e.printStackTrace();
            throw new MetadataException("Problem parsing parameters", e);
        }

        String[] layerNames = getMapParams.getStyleParameters().getLayerNames();
        String[] styleNames = getMapParams.getStyleParameters().getStyleNames();
        if (layerNames.length != 1 || styleNames.length > 1) {
            /*
             * TODO Perhaps relax this restriction and return min/max with layer
             * IDs?
             */
            throw new MetadataException("Can only find min/max for exactly one layer at a time");
        }

        VariableMetadata variableMetadata;
        String datasetId;
        try {
            variableMetadata = WmsUtils.getVariableMetadataFromLayerName(layerNames[0], catalogue);
            datasetId = WmsUtils.getDatasetFromLayerName(layerNames[0], catalogue).getId();
            if (catalogue.isDisabled(layerNames[0])) {
                throw new EdalLayerNotFoundException("The layer " + layerNames[0]
                        + " is not enabled on this server");
            }
        } catch (EdalLayerNotFoundException e) {
            throw new MetadataException("Layer " + layerNames[0] + " not found on this server", e);
        }

        /*
         * Find out which layer the scaling is being applied to
         */
        String layerName;

        /*
         * First get the style which is applied to this layer
         */
        StyleDef style = null;
        if (styleNames != null && styleNames.length > 0) {
            /*
             * Specified as a URL parameter
             */
            String styleName = styleNames[0];
            style = catalogue.getStyleCatalogue().getStyleDefinitionByName(styleName);
            if (style == null) {
                throw new MetadataException("Cannot find min-max for this layer.  The style "
                        + styleName + " is not supported.");
            }
        } else {
            /*
             * The default style
             */
            List<StyleDef> supportedStyles = catalogue.getStyleCatalogue().getSupportedStyles(
                    variableMetadata);
            for (StyleDef supportedStyle : supportedStyles) {
                if (supportedStyle.getStyleName().startsWith("default")) {
                    style = supportedStyle;
                }
            }
            if (style == null) {
                throw new MetadataException(
                        "Cannot find min-max for this layer.  No default styles are supported.");
            }
        }

        /*
         * Now find which layer the scale is being applied to
         */
        if (style.getScaledLayerRole() == null) {
            /*
             * No layer has scaling - we can return anything
             */
            minmax.put("min", 0);
            minmax.put("max", 100);
            return minmax.toString();
        } else if ("".equals(style.getScaledLayerRole())) {
            /*
             * The named (possibly parent) layer is scaled.
             */
            layerName = layerNames[0];
        } else {
            /*
             * A child layer is being scaled. Get the WMS layer name
             * corresponding to this child variable
             */
            String variableId = variableMetadata.getChildWithRole(style.getScaledLayerRole())
                    .getId();
            layerName = catalogue.getLayerNameMapper().getLayerName(datasetId, variableId);
        }

        /*
         * Now read the required features
         */
        FeaturesAndMemberName featuresAndMember;
        try {
            featuresAndMember = catalogue.getFeaturesForLayer(layerName,
                    getMapParams.getPlottingDomainParameters());
        } catch (EdalException e) {
            log.error("Bad layer name", e);
            throw new MetadataException("Problem reading data", e);
        }

        double min = Double.MAX_VALUE;
        double max = -Double.MAX_VALUE;
        Collection<? extends DiscreteFeature<?, ?>> features = featuresAndMember.getFeatures();
        for (DiscreteFeature<?, ?> f : features) {
            if (f instanceof MapFeature) {
                /*
                 * We want to look at all values of the grid feature.
                 */
                Array<Number> values = f.getValues(featuresAndMember.getMember());
                if (values == null) {
                    continue;
                }
                Iterator<Number> iterator = values.iterator();
                while (iterator.hasNext()) {
                    Number value = iterator.next();
                    if (value != null) {
                        if (value.doubleValue() > max) {
                            max = value.doubleValue();
                        }
                        if (value.doubleValue() < min) {
                            min = value.doubleValue();
                        }
                    }
                }
            } else if (f instanceof PointFeature) {
                PointFeature pointFeature = (PointFeature) f;
                Number value = pointFeature.getValues(featuresAndMember.getMember()).get(0);
                if (value != null) {
                    if (value.doubleValue() > max) {
                        max = value.doubleValue();
                    }
                    if (value.doubleValue() < min) {
                        min = value.doubleValue();
                    }
                }
            } else {
                /*
                 * Would handle other feature types here.
                 */
            }
        }

        if (min == Double.MAX_VALUE || max == -Double.MAX_VALUE) {
            throw new MetadataException("No data in this area - cannot calculate min/max");
        }

        /*
         * No variation in scale.
         */
        if (min == max) {
            if (min == 0.0) {
                min = -0.5;
                max = 0.5;
            } else {
                min *= 0.95;
                max *= 1.05;
            }
        }

        minmax.put("min", min);
        minmax.put("max", max);

        return minmax.toString();
    }

    protected String showAnimationTimesteps(RequestParams params, WmsCatalogue catalogue)
            throws MetadataException {
        String layerName = params.getString("layerName");
        if (layerName == null) {
            throw new MetadataException(
                    "Must supply a LAYERNAME parameter to get animation timesteps");
        }

        Dataset dataset;
        String variableId;
        try {
            dataset = WmsUtils.getDatasetFromLayerName(layerName, catalogue);
            variableId = catalogue.getLayerNameMapper().getVariableIdFromLayerName(layerName);
            if (catalogue.isDisabled(layerName)) {
                throw new EdalLayerNotFoundException("The layer " + layerName
                        + " is not enabled on this server");
            }
        } catch (EdalLayerNotFoundException e) {
            throw new MetadataException("The layer " + layerName + " does not exist", e);
        }
        VariableMetadata variableMetadata;
        try {
            variableMetadata = dataset.getVariableMetadata(variableId);
        } catch (VariableNotFoundException e) {
            throw new MetadataException("The layer " + layerName + " does not exist", e);
        }
        TemporalDomain temporalDomain = variableMetadata.getTemporalDomain();

        String startStr = params.getString("start");
        String endStr = params.getString("end");
        if (startStr == null || endStr == null) {
            throw new MetadataException("Must provide values for start and end");
        }

        if (temporalDomain instanceof TimeAxis) {
            TimeAxis timeAxis = (TimeAxis) temporalDomain;
            int startIndex;
            int endIndex;
            try {
                startIndex = timeAxis.findIndexOf(TimeUtils.iso8601ToDateTime(startStr,
                        timeAxis.getChronology()));
                endIndex = timeAxis.findIndexOf(TimeUtils.iso8601ToDateTime(endStr,
                        timeAxis.getChronology()));
            } catch (BadTimeFormatException e) {
                throw new MetadataException("Time string is not ISO8601 formatted");
            }
            if (startIndex < 0 || endIndex < 0) {
                /*
                 * TODO This was previous behavious in ncWMS, but there's no
                 * strong reason for it
                 */
                throw new MetadataException(
                        "For animation timesteps, both start and end times must be part of the axis");
            }

            JSONObject response = new JSONObject();
            JSONArray timeStrings = new JSONArray();
            List<DateTime> tValues = timeAxis.getCoordinateValues();

            JSONObject timestep = new JSONObject();
            timestep.put("title", "Full (" + (endIndex - startIndex + 1) + " frames)");
            timestep.put("timeString", startStr + "/" + endStr);
            timeStrings.add(timestep);
            addTimeStringToJson("Daily", timeStrings, tValues, startIndex, endIndex,
                    new Period().withDays(1));
            addTimeStringToJson("Weekly", timeStrings, tValues, startIndex, endIndex,
                    new Period().withWeeks(1));
            addTimeStringToJson("Monthly", timeStrings, tValues, startIndex, endIndex,
                    new Period().withMonths(1));
            addTimeStringToJson("Bi-monthly", timeStrings, tValues, startIndex, endIndex,
                    new Period().withMonths(2));
            addTimeStringToJson("Twice-yearly", timeStrings, tValues, startIndex, endIndex,
                    new Period().withMonths(6));
            addTimeStringToJson("Yearly", timeStrings, tValues, startIndex, endIndex,
                    new Period().withYears(1));

            response.put("timeStrings", timeStrings);
            return response.toString();
        } else {
            // Extent<DateTime> extent = temporalDomain.getExtent();
            /*
             * TODO How do we deal with timesteps for a continuous time domain?
             */
            throw new MetadataException(
                    "Animation timesteps can only be returned for layers with a discrete time domain");
        }
    }

    private static void addTimeStringToJson(String label, JSONArray jsonArray,
            List<DateTime> tValues, int startIndex, int endIndex, Period resolution) {
        List<DateTime> timesteps = new ArrayList<DateTime>();
        timesteps.add(tValues.get(startIndex));
        for (int i = startIndex + 1; i <= endIndex; i++) {
            DateTime lastdt = timesteps.get(timesteps.size() - 1);
            DateTime thisdt = tValues.get(i);
            if (!thisdt.isBefore(lastdt.plus(resolution))) {
                timesteps.add(thisdt);
            }
        }
        /* We filter out all the animations with less than 2 timesteps */
        if (timesteps.size() > 1) {
            String timeString = getTimeString(timesteps);
            JSONObject timestep = new JSONObject();
            timestep.put("title", label + " (" + timesteps.size() + " frames)");
            timestep.put("timeString", timeString);
            jsonArray.add(timestep);
        }
    }

    private static String getTimeString(List<DateTime> timesteps) {
        if (timesteps.size() == 0)
            return "";
        StringBuilder builder = new StringBuilder();
        for (DateTime timestep : timesteps) {
            builder.append(TimeUtils.dateTimeToISO8601(timestep) + ",");
        }
        builder.deleteCharAt(builder.length() - 1);
        return builder.toString();
    }

    protected void getLegendGraphic(RequestParams params, HttpServletResponse httpServletResponse,
            WmsCatalogue catalogue) throws EdalException {
        BufferedImage legend;

        /* numColourBands defaults to ColorPalette.MAX_NUM_COLOURS if not set */
        int numColourBands = params.getPositiveInt("numcolorbands", ColourPalette.MAX_NUM_COLOURS);

        String paletteName = params.getString("palette", ColourPalette.DEFAULT_PALETTE_NAME);
        if ("default".equals(paletteName)) {
            paletteName = ColourPalette.DEFAULT_PALETTE_NAME;
        }

        /* Find out if we just want the colour bar with no supporting text */
        String colorBarOnly = params.getString("colorbaronly", "false");
        boolean vertical = params.getBoolean("vertical", true);
        if (colorBarOnly.equalsIgnoreCase("true")) {
            /*
             * We're only creating the colour bar so we need to know a width and
             * height
             */
            int width = params.getPositiveInt("width", 50);
            int height = params.getPositiveInt("height", 200);
            /* Find the requested colour palette, or use the default if not set */
            SegmentColourScheme colourScheme = new SegmentColourScheme(new ColourScale(
                    Extents.newExtent(0f, 1f), false), Color.black, Color.black, Color.black,
                    paletteName, numColourBands);
            legend = colourScheme.getScaleBar(width, height, 0.0f, vertical, false, null, null);
        } else {
            /*
             * We're creating a legend with supporting text so we need to know
             * the colour scale range and the layer in question
             */
            GetMapParameters getMapParameters;
            try {
                getMapParameters = new GetMapParameters(params, catalogue);
            } catch (EdalLayerNotFoundException e) {
                throw new MetadataException(
                        "Requested layer is either not present, disabled, or not yet loaded.");
            } catch (Exception e) {
                throw new MetadataException(
                        "A full set of GetMap parameters must be provided to generate a full legend.  You can set COLORBARONLY=true to just generate a colour bar");
            }
            legend = getMapParameters.getStyleParameters().getImageGenerator(catalogue)
                    .getLegend(50, 200);
        }
        httpServletResponse.setContentType("image/png");
        try {
            ImageIO.write(legend, "png", httpServletResponse.getOutputStream());
        } catch (IOException e) {
            log.error("Problem writing legend graphic to output stream", e);
            throw new EdalException("Unable to write legend graphic to output stream", e);
        }
    }

    protected void getTimeseries(RequestParams params, HttpServletResponse httpServletResponse,
            WmsCatalogue catalogue) throws EdalException {
        GetPlotParameters getPlotParameters = new GetPlotParameters(params, catalogue);
        PlottingDomainParams plottingParameters = getPlotParameters.getPlottingDomainParameters();
        final HorizontalPosition position = getPlotParameters.getClickedPosition();

        String[] layerNames = getPlotParameters.getLayerNames();
        String outputFormat = getPlotParameters.getInfoFormat();
        if (!"image/png".equalsIgnoreCase(outputFormat)
                && !"image/jpeg".equalsIgnoreCase(outputFormat)
                && !"image/jpg".equalsIgnoreCase(outputFormat)
                && !"text/csv".equalsIgnoreCase(outputFormat)) {
            throw new InvalidFormatException(outputFormat
                    + " is not a valid output format for a profile plot");
        }
        /*
         * Loop over all requested layers
         */
        List<PointSeriesFeature> timeseriesFeatures = new ArrayList<PointSeriesFeature>();
        Map<String, Set<String>> datasets2VariableIds = new HashMap<>();
        /*
         * We want to store the copyright information to output in the CSV file.
         * 
         * CSVs can only be generated for single datasets, and copyright is only
         * set on a single dataset, therefore we only need to store the first
         * copyright message
         */
        String copyright = null;
        Map<String, String> varId2Title = new HashMap<>();
        for (String layerName : layerNames) {
            Dataset dataset = WmsUtils.getDatasetFromLayerName(layerName, catalogue);
            String variableId = catalogue.getLayerNameMapper()
                    .getVariableIdFromLayerName(layerName);
            EnhancedVariableMetadata layerMetadata = WmsUtils
                    .getLayerMetadata(layerName, catalogue);
            varId2Title.put(variableId, layerMetadata.getTitle());
            if ("text/csv".equalsIgnoreCase(outputFormat) && !catalogue.isDownloadable(layerName)) {
                throw new LayerNotQueryableException("The layer: " + layerName
                        + " cannot be downloaded as CSV");
            }
            if (!datasets2VariableIds.containsKey(dataset.getId())) {
                datasets2VariableIds.put(dataset.getId(), new LinkedHashSet<String>());
            }
            datasets2VariableIds.get(dataset.getId()).add(variableId);
            if (copyright == null) {
                copyright = layerMetadata.getCopyright();
            }
        }

        for (Entry<String, Set<String>> entry : datasets2VariableIds.entrySet()) {
            Dataset dataset = catalogue.getDatasetFromId(entry.getKey());
            List<? extends PointSeriesFeature> extractedTimeseriesFeatures = dataset
                    .extractTimeseriesFeatures(entry.getValue(), plottingParameters);
            timeseriesFeatures.addAll(extractedTimeseriesFeatures);
        }

        while (timeseriesFeatures.size() > getPlotParameters.getFeatureCount()) {
            timeseriesFeatures.remove(timeseriesFeatures.size() - 1);
        }

        httpServletResponse.setContentType(outputFormat);

        if ("text/csv".equalsIgnoreCase(outputFormat)) {
            if (timeseriesFeatures.size() > 1) {
                throw new IncorrectDomainException("CSV export is only supported for gridded data");
            }
            try {
                BufferedWriter writer = new BufferedWriter(new OutputStreamWriter(
                        httpServletResponse.getOutputStream()));
                PointSeriesFeature feature = timeseriesFeatures.get(0);
                Set<String> parameterIds = feature.getParameterIds();
                HorizontalPosition pos = feature.getHorizontalPosition();
                /*
                 * If we have a copyright message, split it at semicolons and
                 * add it as a comment
                 */
                if (copyright != null && !copyright.isEmpty()) {
                    StringBuilder copyrightMessage = new StringBuilder();
                    String[] copyrightLines = copyright.split(";");
                    for (String copyrightLine : copyrightLines) {
                        copyrightMessage.append("# " + copyrightLine + "\n");
                    }
                    writer.write(copyrightMessage.toString());
                }
                if (GISUtils.isWgs84LonLat(pos.getCoordinateReferenceSystem())) {
                    writer.write("# Latitude: " + pos.getY() + "\n");
                    writer.write("# Longitude: " + pos.getX() + "\n");
                } else {
                    writer.write("# X: " + pos.getX() + "\n");
                    writer.write("# Y: " + pos.getY() + "\n");
                }
                StringBuilder headerLine = new StringBuilder("Time (UTC),");
                StringBuilder filename = new StringBuilder();
                for (String parameterId : parameterIds) {
                    headerLine.append(varId2Title.get(parameterId) + " ("
                            + feature.getParameter(parameterId).getUnits() + "),");
                    filename.append(parameterId + "-");
                }
                filename.append("timeseries.csv");
                httpServletResponse.setHeader("Content-Disposition", "attachment; filename=\""
                        + filename + "\"");
                writer.write(headerLine.substring(0, headerLine.length() - 1) + "\n");
                TimeAxis axis = feature.getDomain();
                for (int i = 0; i < axis.size(); i++) {
                    StringBuilder dataLine = new StringBuilder(TimeUtils.dateTimeToISO8601(axis
                            .getCoordinateValues().get(i)) + ",");
                    for (String parameterId : parameterIds) {
                        dataLine.append(feature.getValues(parameterId).get(i) + ",");
                    }
                    writer.write(dataLine.substring(0, dataLine.length() - 1) + "\n");
                }
                writer.close();
            } catch (IOException e) {
                log.error("Cannot write to output stream", e);
                throw new EdalException("Problem writing data to output stream", e);
            }
        } else {
            int width = 700;
            int height = 600;

            /* Now create the vertical profile plot */
            JFreeChart chart = Charting.createTimeSeriesPlot(timeseriesFeatures, position);
            try {
                if ("image/png".equals(outputFormat)) {
                    ChartUtilities.writeChartAsPNG(httpServletResponse.getOutputStream(), chart,
                            width, height);
                } else {
                    /* Must be a JPEG */
                    ChartUtilities.writeChartAsJPEG(httpServletResponse.getOutputStream(), chart,
                            width, height);
                }
            } catch (IOException e) {
                log.error("Cannot write to output stream", e);
                throw new EdalException("Problem writing data to output stream", e);
            }
        }
    }

    protected void getTransect(RequestParams params, HttpServletResponse httpServletResponse,
            WmsCatalogue catalogue) throws EdalException {
        String outputFormat = params.getMandatoryString("format");
        if (!"image/png".equals(outputFormat) && !"image/jpeg".equals(outputFormat)
                && !"image/jpg".equals(outputFormat)) {
            throw new InvalidFormatException(outputFormat
                    + " is not a valid output format for a transect plot");
        }
        String[] layers = params.getMandatoryString("layers").split(",");
        CoordinateReferenceSystem crs = GISUtils.getCrs(params.getMandatoryString("CRS"));
        LineString lineString = new LineString(params.getMandatoryString("linestring"), crs);
        String timeStr = params.getString("time");

        String elevationStr = params.getString("elevation");
        Double zValue = null;
        if (elevationStr != null) {
            zValue = Double.parseDouble(elevationStr);
        }
        StringBuilder copyright = new StringBuilder();
        List<PointCollectionFeature> pointCollectionFeatures = new ArrayList<PointCollectionFeature>();
        /* Do we also want to plot a vertical section plot? */
        boolean verticalSection = false;
        List<HorizontalPosition> verticalSectionHorizontalPositions = new ArrayList<HorizontalPosition>();
        GriddedDataset gridDataset = null;
        String varId = null;
        for (String layerName : layers) {
            Dataset dataset = WmsUtils.getDatasetFromLayerName(layerName, catalogue);
            if (dataset instanceof GriddedDataset) {
                gridDataset = (GriddedDataset) dataset;
                varId = catalogue.getLayerNameMapper().getVariableIdFromLayerName(layerName);
                String layerCopyright = WmsUtils.getLayerMetadata(layerName, catalogue)
                        .getCopyright();
                if (layerCopyright != null && !"".equals(layerCopyright)) {
                    copyright.append(layerCopyright);
                    copyright.append('\n');
                }

                VariableMetadata metadata = gridDataset.getVariableMetadata(varId);
                VerticalDomain verticalDomain = metadata.getVerticalDomain();
                final VerticalPosition zPos;
                if (zValue != null && verticalDomain != null) {
                    zPos = new VerticalPosition(zValue, verticalDomain.getVerticalCrs());
                } else {
                    zPos = null;
                }
                if (verticalDomain != null && layers.length == 1) {
                    verticalSection = true;
                }

                final DateTime time;
                TemporalDomain temporalDomain = metadata.getTemporalDomain();
                if (timeStr != null) {
                    time = TimeUtils.iso8601ToDateTime(timeStr, temporalDomain.getChronology());
                } else {
                    time = null;
                }
                HorizontalDomain hDomain = metadata.getHorizontalDomain();
                final List<HorizontalPosition> transectPoints;
                if (hDomain instanceof HorizontalGrid) {
                    transectPoints = GISUtils.getOptimalTransectPoints((HorizontalGrid) hDomain,
                            lineString);
                } else {
                    transectPoints = lineString.getPointsOnPath(AXIS_RESOLUTION);
                }
                if (verticalSection) {
                    verticalSectionHorizontalPositions = transectPoints;
                }

                PointCollectionDomain pointCollectionDomain = new PointCollectionDomain(
                        transectPoints, zPos, time);

                PointCollectionFeature feature = gridDataset.extractPointCollection(
                        CollectionUtils.setOf(varId), pointCollectionDomain);
                pointCollectionFeatures.add(feature);
            } else {
                throw new EdalUnsupportedOperationException(
                        "Only gridded datasets are supported for transect plots");
            }
        }

        if (copyright.length() > 0) {
            copyright.deleteCharAt(copyright.length() - 1);
        }
        JFreeChart chart = Charting.createTransectPlot(pointCollectionFeatures, lineString, false,
                copyright.toString());

        if (verticalSection) {
            /*
             * This can only be true if we have an AbstractGridDataset, so we
             * can use our previous cast
             */
            String paletteName = params.getString("palette", ColourPalette.DEFAULT_PALETTE_NAME);
            int numColourBands = params.getPositiveInt("numcolorbands",
                    ColourPalette.MAX_NUM_COLOURS);
            Extent<Float> scaleRange = GetMapStyleParams.getColorScaleRange(params);
            if (scaleRange == null || scaleRange.isEmpty()) {
                scaleRange = Extents.newExtent(270f, 300f);
            }
            ColourScale colourScale = new ColourScale(scaleRange.getLow(), scaleRange.getHigh(),
                    params.getBoolean("logscale", false));
            ColourScheme colourScheme = new SegmentColourScheme(colourScale,
                    GraphicsUtils.parseColour(params.getString("belowmincolor", "0x000000")),
                    GraphicsUtils.parseColour(params.getString("abovemaxcolor", "0x000000")),
                    GraphicsUtils.parseColour(params.getString("bgcolor", "transparent")),
                    paletteName, numColourBands);
            List<ProfileFeature> profileFeatures = new ArrayList<ProfileFeature>();
            TemporalDomain temporalDomain = gridDataset.getVariableMetadata(varId)
                    .getTemporalDomain();
            DateTime time = null;
            if (timeStr != null) {
                time = TimeUtils.iso8601ToDateTime(timeStr, temporalDomain.getChronology());
            }
            for (HorizontalPosition pos : verticalSectionHorizontalPositions) {
                PlottingDomainParams plottingParams = new PlottingDomainParams(1, 1, null, null,
                        /*Extents.newExtent(time, time)*/null, pos, null, time);
                List<? extends ProfileFeature> features = gridDataset.extractProfileFeatures(
                        CollectionUtils.setOf(varId), plottingParams);
                profileFeatures.addAll(features);
            }
            JFreeChart verticalSectionChart = Charting.createVerticalSectionChart(profileFeatures,
                    lineString, colourScheme, zValue);
            chart = Charting.addVerticalSectionChart(chart, verticalSectionChart);
        }
        int width = params.getPositiveInt("width", 700);
        int height = params.getPositiveInt("height", verticalSection ? 1000 : 600);

        httpServletResponse.setContentType(outputFormat);
        try {
            if ("image/png".equals(outputFormat)) {
                ChartUtilities.writeChartAsPNG(httpServletResponse.getOutputStream(), chart, width,
                        height);
            } else {
                /* Must be a JPEG */
                ChartUtilities.writeChartAsJPEG(httpServletResponse.getOutputStream(), chart,
                        width, height);
            }
        } catch (IOException e) {
            log.error("Cannot write to output stream", e);
            throw new EdalException("Problem writing data to output stream", e);
        }
    }

    protected void getVerticalProfile(RequestParams params,
            HttpServletResponse httpServletResponse, WmsCatalogue catalogue) throws EdalException {
        GetPlotParameters getPlotParameters = new GetPlotParameters(params, catalogue);
        PlottingDomainParams plottingParameters = getPlotParameters.getPlottingDomainParameters();
        final HorizontalPosition position = getPlotParameters.getClickedPosition();

        String[] layerNames = getPlotParameters.getLayerNames();
        String outputFormat = getPlotParameters.getInfoFormat();
        if (!"image/png".equalsIgnoreCase(outputFormat)
                && !"image/jpeg".equalsIgnoreCase(outputFormat)
                && !"image/jpg".equalsIgnoreCase(outputFormat)
                && !"text/csv".equalsIgnoreCase(outputFormat)) {
            throw new InvalidFormatException(outputFormat
                    + " is not a valid output format for a profile plot");
        }

        /*
         * Loop over all requested layers
         */
        List<ProfileFeature> profileFeatures = new ArrayList<ProfileFeature>();
        Map<String, Set<String>> datasets2VariableIds = new HashMap<>();
        /*
         * We want to store the copyright information to output in the CSV file.
         * 
         * CSVs can only be generated for single datasets, and copyright is only
         * set on a single dataset, therefore we only need to store the first
         * copyright message
         */
        String copyright = null;
        Map<String, String> varId2Title = new HashMap<>();
        for (String layerName : layerNames) {
            Dataset dataset = WmsUtils.getDatasetFromLayerName(layerName, catalogue);
            String variableId = catalogue.getLayerNameMapper()
                    .getVariableIdFromLayerName(layerName);
            EnhancedVariableMetadata layerMetadata = WmsUtils
                    .getLayerMetadata(layerName, catalogue);
            varId2Title.put(variableId, layerMetadata.getTitle());
            if ("text/csv".equalsIgnoreCase(outputFormat) && !catalogue.isDownloadable(layerName)) {
                throw new LayerNotQueryableException("The layer: " + layerName
                        + " cannot be downloaded as CSV");
            }
            if (!datasets2VariableIds.containsKey(dataset.getId())) {
                datasets2VariableIds.put(dataset.getId(), new LinkedHashSet<String>());
            }
            datasets2VariableIds.get(dataset.getId()).add(variableId);
            if (copyright == null) {
                copyright = layerMetadata.getCopyright();
            }
        }

        for (Entry<String, Set<String>> entry : datasets2VariableIds.entrySet()) {
            Dataset dataset = catalogue.getDatasetFromId(entry.getKey());
            List<? extends ProfileFeature> extractedProfileFeatures = dataset
                    .extractProfileFeatures(entry.getValue(), plottingParameters);
            profileFeatures.addAll(extractedProfileFeatures);
        }

        while (profileFeatures.size() > getPlotParameters.getFeatureCount()) {
            profileFeatures.remove(profileFeatures.size() - 1);
        }

        httpServletResponse.setContentType(outputFormat);

        if ("text/csv".equalsIgnoreCase(outputFormat)) {
            if (profileFeatures.size() > 1) {
                throw new IncorrectDomainException("CSV export is only supported for gridded data");
            }
            try {
                BufferedWriter writer = new BufferedWriter(new OutputStreamWriter(
                        httpServletResponse.getOutputStream()));
                ProfileFeature feature = profileFeatures.get(0);
                Set<String> parameterIds = feature.getParameterIds();
                HorizontalPosition pos = feature.getHorizontalPosition();
                /*
                 * If we have a copyright message, split it at semicolons and
                 * add it as a comment
                 */
                if (copyright != null && !copyright.isEmpty()) {
                    StringBuilder copyrightMessage = new StringBuilder();
                    String[] copyrightLines = copyright.split(";");
                    for (String copyrightLine : copyrightLines) {
                        copyrightMessage.append("# " + copyrightLine + "\n");
                    }
                    writer.write(copyrightMessage.toString());
                }
                if (GISUtils.isWgs84LonLat(pos.getCoordinateReferenceSystem())) {
                    writer.write("# Latitude: " + pos.getY() + "\n");
                    writer.write("# Longitude: " + pos.getX() + "\n");
                } else {
                    writer.write("# X: " + pos.getX() + "\n");
                    writer.write("# Y: " + pos.getY() + "\n");
                }
                StringBuilder headerLine = new StringBuilder("Z,");
                StringBuilder filename = new StringBuilder();
                for (String parameterId : parameterIds) {
                    headerLine.append(varId2Title.get(parameterId) + " ("
                            + feature.getParameter(parameterId).getUnits() + "),");
                    filename.append(parameterId + "-");
                }
                filename.append("profile.csv");
                httpServletResponse.setHeader("Content-Disposition", "attachment; filename=\""
                        + filename + "\"");
                writer.write(headerLine.substring(0, headerLine.length() - 1) + "\n");
                VerticalAxis axis = feature.getDomain();
                for (int i = 0; i < axis.size(); i++) {
                    StringBuilder dataLine = new StringBuilder(axis.getCoordinateValues().get(i)
                            + ",");
                    for (String parameterId : parameterIds) {
                        dataLine.append(feature.getValues(parameterId).get(i) + ",");
                    }
                    writer.write(dataLine.substring(0, dataLine.length() - 1) + "\n");
                }
                writer.close();
            } catch (IOException e) {
                log.error("Cannot write to output stream", e);
                throw new EdalException("Problem writing data to output stream", e);
            }
        } else {
            int width = 700;
            int height = 600;

            /* Now create the vertical profile plot */
            JFreeChart chart = Charting.createVerticalProfilePlot(profileFeatures, position);

            try {
                if ("image/png".equals(outputFormat)) {
                    ChartUtilities.writeChartAsPNG(httpServletResponse.getOutputStream(), chart,
                            width, height);
                } else {
                    /* Must be a JPEG */
                    ChartUtilities.writeChartAsJPEG(httpServletResponse.getOutputStream(), chart,
                            width, height);
                }
            } catch (IOException e) {
                log.error("Cannot write to output stream", e);
                throw new EdalException("Problem writing data to output stream", e);
            }
        }
    }

    /**
     * Wraps {@link EdalException}s in an XML wrapper and returns them.
     * 
     * @param exception
     *            The exception to handle
     * @param httpServletResponse
     *            The {@link HttpServletResponse} object to write to
     * @param v130
     *            Whether this should be handled as a WMS v1.3.0 exception
     * @throws IOException
     *             If there is a problem writing to the output stream
     */
    void handleWmsException(EdalException exception, HttpServletResponse httpServletResponse,
            boolean v130) throws IOException {
        log.warn("Wms Exception caught: " + exception.getMessage());

        VelocityContext context = new VelocityContext();
        EventCartridge ec = new EventCartridge();
        ec.addEventHandler(new EscapeXmlReference());
        ec.attachToContext(context);

        context.put("exception", exception);

        Template template;
        if (v130) {
            template = velocityEngine.getTemplate("templates/exception-1.3.0.vm");
        } else {
            template = velocityEngine.getTemplate("templates/exception-1.1.1.vm");
        }
        template.merge(context, httpServletResponse.getWriter());
    }
}<|MERGE_RESOLUTION|>--- conflicted
+++ resolved
@@ -527,7 +527,7 @@
              * system admin has allowed us to create a global Capabilities doc
              * (this can be VERY large)
              */
-            if (catalogue.allowsGlobalCapabilities()) {
+            if (catalogue.getServerInfo().allowsGlobalCapabilities()) {
                 datasets = catalogue.getAllDatasets();
             } else {
                 throw new EdalException("Cannot create a Capabilities document "
@@ -573,17 +573,12 @@
         }
     }
 
-<<<<<<< HEAD
-    private void getFeatureInfo(RequestParams params, HttpServletResponse httpServletResponse)
-            throws EdalException {
-        if (!catalogue.allowsGetFeatureInfo()) {
+    protected void getFeatureInfo(RequestParams params, HttpServletResponse httpServletResponse,
+            WmsCatalogue catalogue) throws EdalException {
+        if (!catalogue.getServerInfo().allowsFeatureInfo()) {
             throw new LayerNotQueryableException(
                     "This server does not allow GetFeatureInfo requests");
         }
-=======
-    protected void getFeatureInfo(RequestParams params, HttpServletResponse httpServletResponse,
-            WmsCatalogue catalogue) throws EdalException {
->>>>>>> aebcb450
         GetFeatureInfoParameters featureInfoParameters = new GetFeatureInfoParameters(params,
                 catalogue);
         if (!FEATURE_INFO_XML_FORMAT.equals(featureInfoParameters.getInfoFormat())
@@ -1060,14 +1055,8 @@
         }
         layerDetails.put("supportedStyles", supportedStylesJson);
 
-<<<<<<< HEAD
-        layerDetails.put("queryable",
-                catalogue.allowsGetFeatureInfo() && layerMetadata.isQueryable());
-        layerDetails.put("downloadable", layerMetadata.isDownloadable());
-=======
-        layerDetails.put("queryable", catalogue.isQueryable(layerName));
+        layerDetails.put("queryable", catalogue.getServerInfo().allowsFeatureInfo() && catalogue.isQueryable(layerName));
         layerDetails.put("downloadable", catalogue.isDownloadable(layerName));
->>>>>>> aebcb450
 
         if (verticalDomain != null) {
             layerDetails.put("continuousZ", !discreteZ);
