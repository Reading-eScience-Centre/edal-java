package uk.ac.rdg.resc.edal.coverage.impl;

import java.util.List;
import java.util.Map;
import java.util.Set;

import uk.ac.rdg.resc.edal.coverage.RecordType;
import uk.ac.rdg.resc.edal.coverage.grid.GridAxis;
import uk.ac.rdg.resc.edal.coverage.grid.GridValuesMatrix;
import uk.ac.rdg.resc.edal.coverage.grid.HorizontalGrid;
import uk.ac.rdg.resc.edal.coverage.grid.impl.InMemoryGridValuesMatrix;
import uk.ac.rdg.resc.edal.coverage.metadata.RangeMetadata;
import uk.ac.rdg.resc.edal.coverage.metadata.ScalarMetadata;
import uk.ac.rdg.resc.edal.util.BigList;
import uk.ac.rdg.resc.edal.util.CollectionUtils;

public class InMemoryCoverage extends AbstractGridCoverage2D {

<<<<<<< HEAD
    private HorizontalGrid domain;
    private Map<String, List<?>> values;
    private String description;
    private RangeMetadata rangeMetadata;
    private int xSize;

    public InMemoryCoverage(HorizontalGrid domain, Map<String, List<?>> values, RangeMetadata recordType, String description) {
        this.domain = domain;
        this.values = values;
        this.rangeMetadata = recordType;
=======
    private final HorizontalGrid domain;
    private final Map<String, ScalarMetadata> metadata;
    private final Map<String, List<?>> values;
    private final String description;
    

    public InMemoryCoverage(HorizontalGrid domain, Map<String, List<?>> values, 
            Map<String, ScalarMetadata> metadata, String description) {
        this.domain = domain;
        this.values = values;
        this.metadata = metadata;
>>>>>>> ff70b33b
        this.description = description;
    }
    
    @Override
    public HorizontalGrid getDomain() {
        return domain;
    }

    @Override
    public GridValuesMatrix<?> getGridValues(final String memberName)
    {
        this.checkMemberName(memberName);
        
        return new InMemoryGridValuesMatrix<Object>()
        {
            @Override
            public Object readPoint(int i, int j) {
                int index = (int)domain.getIndex(i, j);
                List<?> vals = values.get(memberName);
                return vals.get(index);
            }
<<<<<<< HEAD

            @SuppressWarnings("unchecked")
            @Override
            public Class<Object> getValueType() {
                RangeMetadata memberMetadata = rangeMetadata.getMemberMetadata(memberName);
                if(memberMetadata instanceof ScalarMetadata){
                    ScalarMetadata scalarMetadata = (ScalarMetadata) memberMetadata;
                    return (Class<Object>) scalarMetadata.getValueType();
                } else {
                    return (Class<Object>)(Class)RangeMetadata.class;
                }
=======
            
            @Override
            public BigList<Object> getValues() {
                return (BigList<Object>)CollectionUtils.wrap(values.get(memberName));
>>>>>>> ff70b33b
            }
            
            @Override
            public GridAxis getXAxis() {
                return domain.getXAxis();
            }

            @Override
            public GridAxis getYAxis() {
                return domain.getYAxis();
            }

            @Override
            public Class<Object> getValueType() {
                return (Class<Object>)(Class)metadata.get(memberName).getValueType();
            }
        };
    }

    @Override
    public String getDescription() {
        return description;
    }

    @Override
    public Set<String> getMemberNames() {
        return values.keySet();
    }

    @Override
    public ScalarMetadata getRangeMetadata(String memberName) {
        this.checkMemberName(memberName);
<<<<<<< HEAD
        return (ScalarMetadata) rangeMetadata.getMemberMetadata(memberName);
=======
        return this.metadata.get(memberName);
>>>>>>> ff70b33b
    }

    @Override
    protected DataReadingStrategy getDataReadingStrategy() {
        // This is an in-memory GVM and so this strategy is most efficient
        return DataReadingStrategy.PIXEL_BY_PIXEL;
    }

}<|MERGE_RESOLUTION|>--- conflicted
+++ resolved
@@ -16,22 +16,11 @@
 
 public class InMemoryCoverage extends AbstractGridCoverage2D {
 
-<<<<<<< HEAD
-    private HorizontalGrid domain;
-    private Map<String, List<?>> values;
-    private String description;
-    private RangeMetadata rangeMetadata;
-    private int xSize;
-
-    public InMemoryCoverage(HorizontalGrid domain, Map<String, List<?>> values, RangeMetadata recordType, String description) {
-        this.domain = domain;
-        this.values = values;
-        this.rangeMetadata = recordType;
-=======
     private final HorizontalGrid domain;
     private final Map<String, ScalarMetadata> metadata;
     private final Map<String, List<?>> values;
     private final String description;
+
     
 
     public InMemoryCoverage(HorizontalGrid domain, Map<String, List<?>> values, 
@@ -39,7 +28,6 @@
         this.domain = domain;
         this.values = values;
         this.metadata = metadata;
->>>>>>> ff70b33b
         this.description = description;
     }
     
@@ -61,24 +49,10 @@
                 List<?> vals = values.get(memberName);
                 return vals.get(index);
             }
-<<<<<<< HEAD
-
-            @SuppressWarnings("unchecked")
-            @Override
-            public Class<Object> getValueType() {
-                RangeMetadata memberMetadata = rangeMetadata.getMemberMetadata(memberName);
-                if(memberMetadata instanceof ScalarMetadata){
-                    ScalarMetadata scalarMetadata = (ScalarMetadata) memberMetadata;
-                    return (Class<Object>) scalarMetadata.getValueType();
-                } else {
-                    return (Class<Object>)(Class)RangeMetadata.class;
-                }
-=======
             
             @Override
             public BigList<Object> getValues() {
                 return (BigList<Object>)CollectionUtils.wrap(values.get(memberName));
->>>>>>> ff70b33b
             }
             
             @Override
@@ -111,11 +85,7 @@
     @Override
     public ScalarMetadata getRangeMetadata(String memberName) {
         this.checkMemberName(memberName);
-<<<<<<< HEAD
-        return (ScalarMetadata) rangeMetadata.getMemberMetadata(memberName);
-=======
         return this.metadata.get(memberName);
->>>>>>> ff70b33b
     }
 
     @Override
