/*
 * To change this template, choose Tools | Templates
 * and open the template in the editor.
 */
package uk.ac.rdg.resc.edal.coverage.impl;

import java.util.AbstractList;
import java.util.ArrayList;
import java.util.Arrays;
import java.util.Iterator;
import java.util.List;
import java.util.Map;
import java.util.Set;
import uk.ac.rdg.resc.edal.coverage.GridCoverage2D;
import uk.ac.rdg.resc.edal.coverage.grid.GridCell2D;
import uk.ac.rdg.resc.edal.coverage.grid.GridCoordinates2D;
import uk.ac.rdg.resc.edal.coverage.grid.GridValuesMatrix;
import uk.ac.rdg.resc.edal.coverage.grid.HorizontalGrid;
import uk.ac.rdg.resc.edal.coverage.impl.PixelMap.PixelMapEntry;
import uk.ac.rdg.resc.edal.coverage.impl.PixelMap.Scanline;
import uk.ac.rdg.resc.edal.coverage.metadata.ScalarMetadata;
import uk.ac.rdg.resc.edal.position.HorizontalPosition;
import uk.ac.rdg.resc.edal.util.BigList;
import uk.ac.rdg.resc.edal.util.CollectionUtils;

/**
 * Skeletal implementation of GridCoverage2D.
 * @author Jon
 */
public abstract class AbstractGridCoverage2D extends AbstractDiscreteCoverage<HorizontalPosition, GridCell2D> implements GridCoverage2D
{

    @Override
    public GridCoverage2D extractGridCoverage(HorizontalGrid targetGrid, Set<String> memberNames)
    {
        if (targetGrid.size() > Integer.MAX_VALUE) {
            throw new IllegalArgumentException("Target grid too large");
        }
        int targetGridSize = (int)targetGrid.size();
        
        // First we calculate the mapping between this Coverage's grid and
        // the target grid
        PixelMap pixelMap = PixelMap.forGrid(this.getDomain(), targetGrid);
        
        Map<String, List<?>> valuesMap = CollectionUtils.newLinkedHashMap();
        Map<String, ScalarMetadata> metadataMap = CollectionUtils.newLinkedHashMap();
        
        // Read the data from the source coverage
        for (String name : memberNames)
        {
            List<Object> values = listOfNulls(targetGridSize);
            this.extractCoverageValues(name, pixelMap, values);
            valuesMap.put(name, values);
            metadataMap.put(name, this.getRangeMetadata(name));
        }
        
        // Now assemble the remaining properties of the target coverage
<<<<<<< HEAD
        return new GridCoverage2DImpl(
            "TODO: description goes here",
            targetGrid,
            metadataMap,
            valuesMap
        );
=======
        
        return new InMemoryCoverage(targetGrid, valuesMap, "Interpolated grid from "+getDescription());
>>>>>>> ef3e13e3
    }
    
    /**
     * Returns the strategy that should be used to read data from this coverage.
     * For in-memory coverages, {@link DataReadingStrategy#PIXEL_BY_PIXEL} will
     * usually be appropriate.  For disk-based coverages
     * {@link DataReadingStrategy#SCANLINE} usually provides a good balance between
     * speed and memory usage, although may be less efficient for compressed data.
     * {@link DataReadingStrategy#BOUNDING_BOX} is often a good option for 
     * network-based data (e.g. via OPeNDAP) or for compressed data, unless the
     * datasets are very large.
     */
    protected abstract DataReadingStrategy getDataReadingStrategy();
    
    private void extractCoverageValues(String memberName, PixelMap pixelMap, List<Object> values)
    {
        GridValuesMatrix<?> gridValues = this.getGridValues(memberName);
        // TODO: move the data-reading code back into DataReadingStrategy, or
        // keep the enumeration values as simple markers?
        DataReadingStrategy strategy = this.getDataReadingStrategy();
        
        if (strategy == DataReadingStrategy.BOUNDING_BOX)
        {
            readDataBoundingBox(gridValues, pixelMap, values);
        }
        else if (strategy == DataReadingStrategy.SCANLINE)
        {
            readDataScanline(gridValues, pixelMap, values);
        }
        else if (strategy == DataReadingStrategy.PIXEL_BY_PIXEL)
        {
            readDataPixelByPixel(gridValues, pixelMap, values);
        }
        else
        {
            throw new IllegalStateException("Unknown strategy");
        }
        
        // Close the data source
        gridValues.close();
    }
    
    private static void readDataBoundingBox(GridValuesMatrix<?> gridValues,
            PixelMap pixelMap, List<Object> values)
    {
        int imin = pixelMap.getMinIIndex();
        int imax = pixelMap.getMaxIIndex();
        int jmin = pixelMap.getMinJIndex();
        int jmax = pixelMap.getMaxJIndex();
        
        GridValuesMatrix<?> block = gridValues.readBlock(imin, imax, jmin, jmax);

        for (PixelMapEntry pme : pixelMap) {
            int i = pme.getSourceGridIIndex() - imin;
            int j = pme.getSourceGridJIndex() - jmin;
            Object val = block.readPoint(i, j);
            for (int targetGridPoint : pme.getTargetGridPoints()) {
                values.set(targetGridPoint, val);
            }
        }
        // This will probably do nothing, because the result of readBlock() will
        // be an in-memory structure.
        block.close();
    }
    
    private static void readDataScanline(GridValuesMatrix<?> gridValues,
            PixelMap pixelMap, List<Object> values)
    {
        Iterator<Scanline> it = pixelMap.scanlineIterator();
        while (it.hasNext())
        {
            Scanline scanline = it.next();
            List<PixelMapEntry> entries = scanline.getPixelMapEntries();
            int entriesSize = entries.size();
            
            int j = scanline.getSourceGridJIndex();
            int imin = entries.get(0).getSourceGridIIndex();
            int imax = entries.get(entriesSize - 1).getSourceGridIIndex();
            
            GridValuesMatrix<?> block = gridValues.readBlock(imin, imax, j, j);
            
            for (PixelMapEntry pme : entries)
            {
                int i = pme.getSourceGridIIndex() - imin;
                Object val = block.readPoint(i, 0);
                for (int p : pme.getTargetGridPoints())
                {
                    values.set(p, val);
                }
            }
            // This will probably do nothing, because the result of readBlock() will
            // be an in-memory structure.
            block.close();
        }
    }
    
    private void readDataPixelByPixel(GridValuesMatrix<?> gridValues,
            PixelMap pixelMap, List<Object> values)
    {
        for (PixelMapEntry pme : pixelMap)
        {
            Object value = gridValues.readPoint(pme.getSourceGridIIndex(), pme.getSourceGridJIndex());
            for (int index : pme.getTargetGridPoints())
            {
                values.set(index, value);
            }
        }
    }
    
    /**
     * Creates and returns a new mutable list consisting entirely of null values.
     * The values of the list can be altered through set(), but the size of the list
     * cannot be altered.
     * @param size The size of the list to create
     * @return a new mutable list consisting entirely of null values.
     * @todo intelligently create lists of different types depending on the value
     * type.
     */
    private static List<Object> listOfNulls(int size)
    {
        final Object[] arr = new Object[size];
        Arrays.fill(arr, null);
        return new AbstractList<Object>() {

            @Override
            public Object get(int index) { return arr[index]; }
            
            @Override 
            public Object set(int index, Object newValue) {
                Object oldValue = arr[index];
                arr[index] = newValue;
                return oldValue;
            }

            @Override
            public int size() { return arr.length; }
            
        };
    } 
    
    /**
     * Returns an implementation of BigList that uses bulk reading methods
     * to implement getAll().  Generally speaking clients should use:
     * <pre>
     * GridValueaMatrix<?> gridValues = getGridValues(memberName);
     * BigList<?> bigList = gridValues.getValues();
     * ... // do something with the BigList
     * gridValues.close();
     * </pre>
     * instead, for efficiency reasons.
     * @todo make getAll(from, to) more efficient
     */
    @Override
    public BigList<?> getValues(final String memberName)
    {
        return new AbstractBigList2<Object>()
        {
            @Override public Object get(long index)
            {
                GridCoordinates2D coords = getDomain().getCoords(index);
                GridValuesMatrix<?> gridValues = getGridValues(memberName);
                Object value = gridValues.readPoint(coords.getXIndex(), coords.getYIndex());
                gridValues.close();
                return value;
            }

            @Override public List<Object> getAll(List<Long> indices)
            {
                GridValuesMatrix<?> gridValues = getGridValues(memberName);
                List<Object> values = new ArrayList<Object>(indices.size());
                for (long index : indices)
                {
                    GridCoordinates2D coords = getDomain().getCoords(index);
                    Object value = gridValues.readPoint(coords.getXIndex(), coords.getYIndex());
                    values.add(value);
                }
                gridValues.close();
                return values;
            }
        };
    }
    
}<|MERGE_RESOLUTION|>--- conflicted
+++ resolved
@@ -55,17 +55,8 @@
         }
         
         // Now assemble the remaining properties of the target coverage
-<<<<<<< HEAD
-        return new GridCoverage2DImpl(
-            "TODO: description goes here",
-            targetGrid,
-            metadataMap,
-            valuesMap
-        );
-=======
-        
-        return new InMemoryCoverage(targetGrid, valuesMap, "Interpolated grid from "+getDescription());
->>>>>>> ef3e13e3
+        
+        return new InMemoryCoverage(targetGrid, valuesMap, metadataMap, "Interpolated grid from "+getDescription());
     }
     
     /**
