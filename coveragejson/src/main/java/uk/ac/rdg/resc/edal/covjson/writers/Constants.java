package uk.ac.rdg.resc.edal.covjson.writers;

import java.util.Locale;
import org.apache.sis.referencing.IdentifiedObjects;
import org.opengis.referencing.crs.CoordinateReferenceSystem;
import org.opengis.util.FactoryException;

public final class Constants {

	/**
	 * Property names.
	 */
	public static final class Keys {
		// Axis names
		public static final String X = "x";
		public static final String Y = "y";
		public static final String Z = "z";
		public static final String T = "t";
		public static final String COMPOSITE = "composite";

		// Other properties
		public static final String TYPE = "type";
		public static final String ID = "id";
		public static final String DOMAINTYPE = "domainType";
		public static final String AXES = "axes";
		public static final String AXISNAMES = "axisNames";
		public static final String SHAPE = "shape";
		public static final String DATATYPE = "dataType";
		public static final String VALUES = "values";
		public static final String BOUNDS = "bounds";
		public static final String START = "start";
		public static final String STOP = "stop";
		public static final String NUM = "num";
<<<<<<< HEAD
		public static final String COORDINATES = "coordinates";		
=======
		public static final String COMPONENTS = "components";
>>>>>>> 8353e4ff
		public static final String REFERENCING = "referencing";
		public static final String SYSTEM = "system";
		public static final String CALENDAR = "calendar";
		public static final String BASECRS = "baseCRS";
		public static final String CS = "cs";
		public static final String CSAXES = "csAxes";
		public static final String NAME = "name";
		public static final String EN = "en";
		public static final String DIRECTION = "direction";
		public static final String UNIT = "unit";
		public static final String SYMBOL = "symbol";
		public static final String DOMAIN = "domain";
		public static final String COVERAGES = "coverages";
		public static final String PARAMETERS = "parameters";
		public static final String RANGES = "ranges";
		public static final String DESCRIPTION = "description";
		public static final String LABEL = "label";
		public static final String OBSERVEDPROPERTY = "observedProperty";
		public static final String CATEGORIES = "categories";
		public static final String CATEGORYENCODING = "categoryEncoding";

		// Extension properties
		public static final String TITLE = "title";
		public static final String PREFERREDCOLOR = "preferredColor";

	}

	/**
	 * Property values.
	 */
	public static final class Vals {
		// Referencing system values
		public static final String TEMPORALRS = "TemporalRS";
		public static final String GREGORIAN = "Gregorian";
		public static final String GEODETICCRS = "GeodeticCRS";
		public static final String GEOGRAPHICCRS = "GeographicCRS";
		public static final String GEOCENTRICCRS = "GeocentricCRS";
		public static final String PROJECTEDCRS = "ProjectedCRS";
		public static final String VERTICALCRS = "VerticalCRS";
		public static final String UP = "up";
		public static final String DOWN = "down";
		public static final String CRS84 = "http://www.opengis.net/def/crs/OGC/1.3/CRS84";

		// Labels
		public static final String VERTICAL = "Vertical";
		public static final String PRESSURE = "Pressure";
		public static final String HEIGHT = "Height";
		public static final String DEPTH = "Depth";

		// Other values
		public static final String COVERAGE = "Coverage";
		public static final String COVERAGECOLLECTION = "CoverageCollection";
		public static final String DOMAIN = "Domain";
		public static final String PARAMETER = "Parameter";
		public static final String NDARRAY = "NdArray";
		public static final String TUPLEDATATYPE = "tuple";
		public static final String INTEGER = "integer";
		public static final String FLOAT = "float";
		public static final String GRID = "Grid";
		public static final String VERTICALPROFILE = "VerticalProfile";
		public static final String POINT = "Point";
		public static final String TRAJECTORY = "Trajectory";

		public static final String getStandardNameUri (String standardName) {
			return "http://vocab.nerc.ac.uk/standard_name/" + standardName + "/";
		}

		public static String getCrsUri(CoordinateReferenceSystem crs) {
			String crsUri;
			try {
				crsUri = IdentifiedObjects.lookupURN(crs, null);
			} catch (FactoryException e) {
				throw new RuntimeException(e);
			}
            if (crsUri != null && crsUri.startsWith("urn:ogc:")) {
                crsUri = "http://www.opengis.net/" + crsUri.substring(8).replace(':', '/').toLowerCase(Locale.US);
            }
			return crsUri;
		}
	}

}<|MERGE_RESOLUTION|>--- conflicted
+++ resolved
@@ -1,120 +1,118 @@
 package uk.ac.rdg.resc.edal.covjson.writers;
 
 import java.util.Locale;
+
 import org.apache.sis.referencing.IdentifiedObjects;
 import org.opengis.referencing.crs.CoordinateReferenceSystem;
 import org.opengis.util.FactoryException;
 
 public final class Constants {
 
-	/**
-	 * Property names.
-	 */
-	public static final class Keys {
-		// Axis names
-		public static final String X = "x";
-		public static final String Y = "y";
-		public static final String Z = "z";
-		public static final String T = "t";
-		public static final String COMPOSITE = "composite";
+    /**
+     * Property names.
+     */
+    public static final class Keys {
+        // Axis names
+        public static final String X = "x";
+        public static final String Y = "y";
+        public static final String Z = "z";
+        public static final String T = "t";
+        public static final String COMPOSITE = "composite";
 
-		// Other properties
-		public static final String TYPE = "type";
-		public static final String ID = "id";
-		public static final String DOMAINTYPE = "domainType";
-		public static final String AXES = "axes";
-		public static final String AXISNAMES = "axisNames";
-		public static final String SHAPE = "shape";
-		public static final String DATATYPE = "dataType";
-		public static final String VALUES = "values";
-		public static final String BOUNDS = "bounds";
-		public static final String START = "start";
-		public static final String STOP = "stop";
-		public static final String NUM = "num";
-<<<<<<< HEAD
-		public static final String COORDINATES = "coordinates";		
-=======
-		public static final String COMPONENTS = "components";
->>>>>>> 8353e4ff
-		public static final String REFERENCING = "referencing";
-		public static final String SYSTEM = "system";
-		public static final String CALENDAR = "calendar";
-		public static final String BASECRS = "baseCRS";
-		public static final String CS = "cs";
-		public static final String CSAXES = "csAxes";
-		public static final String NAME = "name";
-		public static final String EN = "en";
-		public static final String DIRECTION = "direction";
-		public static final String UNIT = "unit";
-		public static final String SYMBOL = "symbol";
-		public static final String DOMAIN = "domain";
-		public static final String COVERAGES = "coverages";
-		public static final String PARAMETERS = "parameters";
-		public static final String RANGES = "ranges";
-		public static final String DESCRIPTION = "description";
-		public static final String LABEL = "label";
-		public static final String OBSERVEDPROPERTY = "observedProperty";
-		public static final String CATEGORIES = "categories";
-		public static final String CATEGORYENCODING = "categoryEncoding";
+        // Other properties
+        public static final String TYPE = "type";
+        public static final String ID = "id";
+        public static final String DOMAINTYPE = "domainType";
+        public static final String AXES = "axes";
+        public static final String AXISNAMES = "axisNames";
+        public static final String SHAPE = "shape";
+        public static final String DATATYPE = "dataType";
+        public static final String VALUES = "values";
+        public static final String BOUNDS = "bounds";
+        public static final String START = "start";
+        public static final String STOP = "stop";
+        public static final String NUM = "num";
+        public static final String COORDINATES = "coordinates";
+        public static final String REFERENCING = "referencing";
+        public static final String SYSTEM = "system";
+        public static final String CALENDAR = "calendar";
+        public static final String BASECRS = "baseCRS";
+        public static final String CS = "cs";
+        public static final String CSAXES = "csAxes";
+        public static final String NAME = "name";
+        public static final String EN = "en";
+        public static final String DIRECTION = "direction";
+        public static final String UNIT = "unit";
+        public static final String SYMBOL = "symbol";
+        public static final String DOMAIN = "domain";
+        public static final String COVERAGES = "coverages";
+        public static final String PARAMETERS = "parameters";
+        public static final String RANGES = "ranges";
+        public static final String DESCRIPTION = "description";
+        public static final String LABEL = "label";
+        public static final String OBSERVEDPROPERTY = "observedProperty";
+        public static final String CATEGORIES = "categories";
+        public static final String CATEGORYENCODING = "categoryEncoding";
 
-		// Extension properties
-		public static final String TITLE = "title";
-		public static final String PREFERREDCOLOR = "preferredColor";
+        // Extension properties
+        public static final String TITLE = "title";
+        public static final String PREFERREDCOLOR = "preferredColor";
 
-	}
+    }
 
-	/**
-	 * Property values.
-	 */
-	public static final class Vals {
-		// Referencing system values
-		public static final String TEMPORALRS = "TemporalRS";
-		public static final String GREGORIAN = "Gregorian";
-		public static final String GEODETICCRS = "GeodeticCRS";
-		public static final String GEOGRAPHICCRS = "GeographicCRS";
-		public static final String GEOCENTRICCRS = "GeocentricCRS";
-		public static final String PROJECTEDCRS = "ProjectedCRS";
-		public static final String VERTICALCRS = "VerticalCRS";
-		public static final String UP = "up";
-		public static final String DOWN = "down";
-		public static final String CRS84 = "http://www.opengis.net/def/crs/OGC/1.3/CRS84";
+    /**
+     * Property values.
+     */
+    public static final class Vals {
+        // Referencing system values
+        public static final String TEMPORALRS = "TemporalRS";
+        public static final String GREGORIAN = "Gregorian";
+        public static final String GEODETICCRS = "GeodeticCRS";
+        public static final String GEOGRAPHICCRS = "GeographicCRS";
+        public static final String GEOCENTRICCRS = "GeocentricCRS";
+        public static final String PROJECTEDCRS = "ProjectedCRS";
+        public static final String VERTICALCRS = "VerticalCRS";
+        public static final String UP = "up";
+        public static final String DOWN = "down";
+        public static final String CRS84 = "http://www.opengis.net/def/crs/OGC/1.3/CRS84";
 
-		// Labels
-		public static final String VERTICAL = "Vertical";
-		public static final String PRESSURE = "Pressure";
-		public static final String HEIGHT = "Height";
-		public static final String DEPTH = "Depth";
+        // Labels
+        public static final String VERTICAL = "Vertical";
+        public static final String PRESSURE = "Pressure";
+        public static final String HEIGHT = "Height";
+        public static final String DEPTH = "Depth";
 
-		// Other values
-		public static final String COVERAGE = "Coverage";
-		public static final String COVERAGECOLLECTION = "CoverageCollection";
-		public static final String DOMAIN = "Domain";
-		public static final String PARAMETER = "Parameter";
-		public static final String NDARRAY = "NdArray";
-		public static final String TUPLEDATATYPE = "tuple";
-		public static final String INTEGER = "integer";
-		public static final String FLOAT = "float";
-		public static final String GRID = "Grid";
-		public static final String VERTICALPROFILE = "VerticalProfile";
-		public static final String POINT = "Point";
-		public static final String TRAJECTORY = "Trajectory";
+        // Other values	
+        public static final String COVERAGE = "Coverage";
+        public static final String COVERAGECOLLECTION = "CoverageCollection";
+        public static final String DOMAIN = "Domain";
+        public static final String PARAMETER = "Parameter";
+        public static final String NDARRAY = "NdArray";
+        public static final String TUPLEDATATYPE = "tuple";
+        public static final String INTEGER = "integer";
+        public static final String FLOAT = "float";
+        public static final String GRID = "Grid";
+        public static final String VERTICALPROFILE = "VerticalProfile";
+        public static final String POINT = "Point";
+        public static final String TRAJECTORY = "Trajectory";
 
-		public static final String getStandardNameUri (String standardName) {
-			return "http://vocab.nerc.ac.uk/standard_name/" + standardName + "/";
-		}
+        public static final String getStandardNameUri(String standardName) {
+            return "http://vocab.nerc.ac.uk/standard_name/" + standardName + "/";
+        }
 
-		public static String getCrsUri(CoordinateReferenceSystem crs) {
-			String crsUri;
-			try {
-				crsUri = IdentifiedObjects.lookupURN(crs, null);
-			} catch (FactoryException e) {
-				throw new RuntimeException(e);
-			}
+        public static String getCrsUri(CoordinateReferenceSystem crs) {
+            String crsUri;
+            try {
+                crsUri = IdentifiedObjects.lookupURN(crs, null);
+            } catch (FactoryException e) {
+                throw new RuntimeException(e);
+            }
             if (crsUri != null && crsUri.startsWith("urn:ogc:")) {
-                crsUri = "http://www.opengis.net/" + crsUri.substring(8).replace(':', '/').toLowerCase(Locale.US);
+                crsUri = "http://www.opengis.net/"
+                        + crsUri.substring(8).replace(':', '/').toLowerCase(Locale.US);
             }
-			return crsUri;
-		}
-	}
+            return crsUri;
+        }
+    }
 
 }