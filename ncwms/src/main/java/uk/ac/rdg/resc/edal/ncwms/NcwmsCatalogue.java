/*******************************************************************************
 * Copyright (c) 2013 The University of Reading
 * All rights reserved.
 * 
 * Redistribution and use in source and binary forms, with or without
 * modification, are permitted provided that the following conditions
 * are met:
 * 1. Redistributions of source code must retain the above copyright
 *    notice, this list of conditions and the following disclaimer.
 * 2. Redistributions in binary form must reproduce the above copyright
 *    notice, this list of conditions and the following disclaimer in the
 *    documentation and/or other materials provided with the distribution.
 * 3. Neither the name of the University of Reading, nor the names of the
 *    authors or contributors may be used to endorse or promote products
 *    derived from this software without specific prior written permission.
 * 
 * THIS SOFTWARE IS PROVIDED BY THE AUTHOR ``AS IS'' AND ANY EXPRESS OR
 * IMPLIED WARRANTIES, INCLUDING, BUT NOT LIMITED TO, THE IMPLIED WARRANTIES
 * OF MERCHANTABILITY AND FITNESS FOR A PARTICULAR PURPOSE ARE DISCLAIMED.
 * IN NO EVENT SHALL THE AUTHOR BE LIABLE FOR ANY DIRECT, INDIRECT,
 * INCIDENTAL, SPECIAL, EXEMPLARY, OR CONSEQUENTIAL DAMAGES (INCLUDING, BUT
 * NOT LIMITED TO, PROCUREMENT OF SUBSTITUTE GOODS OR SERVICES; LOSS OF USE,
 * DATA, OR PROFITS; OR BUSINESS INTERRUPTION) HOWEVER CAUSED AND ON ANY
 * THEORY OF LIABILITY, WHETHER IN CONTRACT, STRICT LIABILITY, OR TORT
 * (INCLUDING NEGLIGENCE OR OTHERWISE) ARISING IN ANY WAY OUT OF THE USE OF
 * THIS SOFTWARE, EVEN IF ADVISED OF THE POSSIBILITY OF SUCH DAMAGE.
 ******************************************************************************/

package uk.ac.rdg.resc.edal.ncwms;

import java.awt.Color;
import java.io.IOException;

import net.sf.ehcache.Cache;
import net.sf.ehcache.Element;
import net.sf.ehcache.config.CacheConfiguration;
import net.sf.ehcache.config.CacheConfiguration.TransactionalMode;
import net.sf.ehcache.config.PersistenceConfiguration;
import net.sf.ehcache.config.PersistenceConfiguration.Strategy;
import net.sf.ehcache.store.MemoryStoreEvictionPolicy;
import uk.ac.rdg.resc.edal.catalogue.DataCatalogue;
import uk.ac.rdg.resc.edal.catalogue.SimpleLayerNameMapper;
import uk.ac.rdg.resc.edal.catalogue.jaxb.VariableConfig;
import uk.ac.rdg.resc.edal.dataset.Dataset;
import uk.ac.rdg.resc.edal.dataset.DatasetFactory;
import uk.ac.rdg.resc.edal.domain.Extent;
import uk.ac.rdg.resc.edal.exceptions.EdalException;
import uk.ac.rdg.resc.edal.graphics.exceptions.EdalLayerNotFoundException;
import uk.ac.rdg.resc.edal.graphics.style.util.ColourPalette;
import uk.ac.rdg.resc.edal.graphics.style.util.EnhancedVariableMetadata;
import uk.ac.rdg.resc.edal.graphics.style.util.LayerNameMapper;
import uk.ac.rdg.resc.edal.graphics.style.util.SldTemplateStyleCatalogue;
import uk.ac.rdg.resc.edal.graphics.style.util.StyleCatalogue;
import uk.ac.rdg.resc.edal.metadata.VariableMetadata;
import uk.ac.rdg.resc.edal.ncwms.config.NcwmsConfig;
import uk.ac.rdg.resc.edal.ncwms.config.NcwmsDynamicService;
import uk.ac.rdg.resc.edal.wms.WmsCatalogue;
import uk.ac.rdg.resc.edal.wms.util.ContactInfo;
import uk.ac.rdg.resc.edal.wms.util.ServerInfo;

/**
 * An extension of {@link DataCatalogue} to add WMS-specific capabilities for
 * ncWMS.
 *
 * @author Guy Griffiths
 */
public class NcwmsCatalogue extends DataCatalogue implements WmsCatalogue {
    private static final String DYNAMIC_DATASET_CACHE_NAME = "dynamicDatasetCache";
    private StyleCatalogue styleCatalogue;

    public NcwmsCatalogue(NcwmsConfig config) throws IOException {
        super(config, new SimpleLayerNameMapper());
        this.styleCatalogue = new SldTemplateStyleCatalogue();

        /*
         * Configure cache for dynamic datasets. Keep up to 10 dynamic datasets
         * in memory, and expire them after 10 minutes of inactivity.
         * 
         * This cache is primarily for dynamic EN3 datasets or other datasets
         * which are expensive to create. For the normal gridded case datasets
         * are cheap to create (but expensive to read) so this cache will have
         * little effect on performance. For datasets where a spatial index
         * needs to be built, this will save a lot of time. However it is
         * probably only rarely (if ever) that this will be used in practice.
         */
        CacheConfiguration cacheConfig = new CacheConfiguration(DYNAMIC_DATASET_CACHE_NAME, 0)
                .eternal(false).maxEntriesLocalHeap(10).timeToLiveSeconds(10 * 60)
                .memoryStoreEvictionPolicy(MemoryStoreEvictionPolicy.LRU)
                .persistence(new PersistenceConfiguration().strategy(Strategy.NONE))
                .transactionalMode(TransactionalMode.OFF);

        /*
         * If we already have a cache, we can assume that the configuration has
         * changed, so we remove and re-add it.
         */
        Cache dynamicDatasetCache = new Cache(cacheConfig);
        cacheManager.addCache(dynamicDatasetCache);
    }

    /**
     * @return The NcwmsConfig object used by this catalogue. Package-private
     *         since this should not be accessed by external users
     */
    public NcwmsConfig getConfig() {
        return (NcwmsConfig) super.getConfig();
    }

    @Override
    public ServerInfo getServerInfo() {
        return ((NcwmsConfig) config).getServerInfo();
    }

    @Override
    public ContactInfo getContactInfo() {
        return ((NcwmsConfig) config).getContactInfo();
    }

    @Override
    public boolean allowsGlobalCapabilities() {
<<<<<<< HEAD
        return config.getServerInfo().allowsGlobalCapabilities();
    }
    
    @Override
    public boolean allowsGetFeatureInfo() {
        return config.getServerInfo().isAllowFeatureInfo();
    }

    @Override
    public DateTime getServerLastUpdate() {
        return lastUpdateTime;
    }

    @Override
    public Collection<Dataset> getAllDatasets() {
        /*
         * This catalogue stores all possible datasets, but this method must
         * only return those which are available (i.e. not disabled and ready to
         * go)
         */
        List<Dataset> allDatasets = new ArrayList<Dataset>();
        for (Dataset dataset : datasets.values()) {
            NcwmsDataset datasetInfo = config.getDatasetInfo(dataset.getId());
            if (datasetInfo != null && !datasetInfo.isDisabled() && datasetInfo.isReady()) {
                allDatasets.add(dataset);
            }
        }
        return allDatasets;
    }

    @Override
    public String getDatasetTitle(String datasetId) {
        NcwmsDataset datasetInfo = config.getDatasetInfo(datasetId);
        if (datasetInfo == null) {
            return "";
        }
        return datasetInfo.getTitle();
=======
        return ((NcwmsConfig) config).getServerInfo().allowsGlobalCapabilities();
>>>>>>> aebcb450
    }

    @Override
    public Dataset getDatasetFromId(String datasetId) {
        Dataset dataset = super.getDatasetFromId(datasetId);
        if (dataset != null) {
            return dataset;
        } else {
            /*
             * We may have a dynamic dataset. First check the dynamic dataset
             * cache.
             */
            Cache dynamicDatasetCache = cacheManager.getCache(DYNAMIC_DATASET_CACHE_NAME);
            Element element = dynamicDatasetCache.get(datasetId);
            if (element != null && element.getObjectValue() != null) {
                return (Dataset) element.getObjectValue();
            }
            /*
             * Check to see if we have a dynamic service defined which this
             * dataset ID can map to
             */
            NcwmsDynamicService dynamicService = getDynamicServiceFromLayerName(datasetId);
            if (dynamicService == null || dynamicService.isDisabled()) {
                return null;
            }
            /*
             * We do the +1 so that the datasetPath doesn't start with a /
             */
            String datasetPath = datasetId.substring(dynamicService.getAlias().length() + 1);

            /*
             * Check if we allow this path or if it is disallowed by the dynamic
             * dataset regex
             */
            if (!dynamicService.getIdMatchPattern().matcher(datasetPath).matches()) {
                return null;
            }

            String datasetUrl = dynamicService.getServicePath() + "/" + datasetPath;

            String title = datasetId;
            while (title.startsWith("/") && title.length() > 0)
                title = title.substring(1);

            try {
                DatasetFactory datasetFactory = DatasetFactory.forName(dynamicService
                        .getDataReaderClass());
                Dataset dynamicDataset = datasetFactory.createDataset(datasetId, datasetUrl);
                /*
                 * Store in the cache
                 */
                dynamicDatasetCache.put(new Element(datasetId, dynamicDataset));
                return dynamicDataset;
            } catch (InstantiationException | IllegalAccessException | ClassNotFoundException
                    | IOException | EdalException e) {
                /*
                 * TODO log error
                 */
                return null;
            }
        }
    }

    @Override
    public EnhancedVariableMetadata getLayerMetadata(final VariableMetadata variableMetadata)
            throws EdalLayerNotFoundException {
        try {
            return super.getLayerMetadata(variableMetadata);
        } catch (EdalLayerNotFoundException e) {
            /*
             * The layer is not defined in the XmlDataCatalogue. However, we may
             * still have a dynamic dataset
             */
            final String layerName = getLayerNameMapper().getLayerName(
                    variableMetadata.getDataset().getId(), variableMetadata.getId());

            final NcwmsDynamicService dynamicService = getDynamicServiceFromLayerName(layerName);
            if (dynamicService == null) {
                throw new EdalLayerNotFoundException("The layer: " + layerName + " doesn't exist");
            }
            /*
             * We have a dynamic dataset. Return sensible defaults
             */
            EnhancedVariableMetadata metadata = new EnhancedVariableMetadata() {
                @Override
                public Boolean isLogScaling() {
                    return false;
                }

                @Override
                public String getId() {
                    return variableMetadata.getId();
                }

                @Override
                public String getTitle() {
                    return variableMetadata.getId();
                }

                @Override
                public String getPalette() {
                    return ColourPalette.DEFAULT_PALETTE_NAME;
                }

                @Override
                public Integer getNumColorBands() {
                    return 250;
                }

                @Override
                public Color getNoDataColour() {
                    return null;
                }

                @Override
                public String getMoreInfo() {
                    return null;
                }

                @Override
                public String getDescription() {
                    return null;
                }

                @Override
                public String getCopyright() {
                    return null;
                }

                @Override
                public Extent<Float> getColorScaleRange() {
                    return null;
                }

                @Override
                public Color getBelowMinColour() {
                    return null;
                }

                @Override
                public Color getAboveMaxColour() {
                    return null;
                }
            };
            return metadata;
        }
    }

    private NcwmsDynamicService getDynamicServiceFromLayerName(String layerName) {
        NcwmsDynamicService dynamicService = null;
        for (NcwmsDynamicService testDynamicService : ((NcwmsConfig) config).getDynamicServices()) {
            if (layerName.startsWith(testDynamicService.getAlias())) {
                dynamicService = testDynamicService;
            }
        }
        return dynamicService;
    }

    @Override
    public LayerNameMapper getLayerNameMapper() {
        return layerNameMapper;
    }

    @Override
    public StyleCatalogue getStyleCatalogue() {
        return styleCatalogue;
    }

    @Override
    public String getDatasetTitle(String datasetId) {
        return config.getDatasetInfo(datasetId).getTitle();
    }

    @Override
    public boolean isDownloadable(String layerName) {
        return getXmlVariable(layerName).isDownloadable();
    }

    @Override
    public boolean isQueryable(String layerName) {
        return getXmlVariable(layerName).isQueryable();
    }

    @Override
    public boolean isDisabled(String layerName) {
        return getXmlVariable(layerName).isDisabled();
    }

    private VariableConfig getXmlVariable(String layerName) {
        return config.getDatasetInfo(getLayerNameMapper().getDatasetIdFromLayerName(layerName))
                .getVariableById(getLayerNameMapper().getVariableIdFromLayerName(layerName));
    }
}<|MERGE_RESOLUTION|>--- conflicted
+++ resolved
@@ -116,51 +116,6 @@
     }
 
     @Override
-    public boolean allowsGlobalCapabilities() {
-<<<<<<< HEAD
-        return config.getServerInfo().allowsGlobalCapabilities();
-    }
-    
-    @Override
-    public boolean allowsGetFeatureInfo() {
-        return config.getServerInfo().isAllowFeatureInfo();
-    }
-
-    @Override
-    public DateTime getServerLastUpdate() {
-        return lastUpdateTime;
-    }
-
-    @Override
-    public Collection<Dataset> getAllDatasets() {
-        /*
-         * This catalogue stores all possible datasets, but this method must
-         * only return those which are available (i.e. not disabled and ready to
-         * go)
-         */
-        List<Dataset> allDatasets = new ArrayList<Dataset>();
-        for (Dataset dataset : datasets.values()) {
-            NcwmsDataset datasetInfo = config.getDatasetInfo(dataset.getId());
-            if (datasetInfo != null && !datasetInfo.isDisabled() && datasetInfo.isReady()) {
-                allDatasets.add(dataset);
-            }
-        }
-        return allDatasets;
-    }
-
-    @Override
-    public String getDatasetTitle(String datasetId) {
-        NcwmsDataset datasetInfo = config.getDatasetInfo(datasetId);
-        if (datasetInfo == null) {
-            return "";
-        }
-        return datasetInfo.getTitle();
-=======
-        return ((NcwmsConfig) config).getServerInfo().allowsGlobalCapabilities();
->>>>>>> aebcb450
-    }
-
-    @Override
     public Dataset getDatasetFromId(String datasetId) {
         Dataset dataset = super.getDatasetFromId(datasetId);
         if (dataset != null) {
