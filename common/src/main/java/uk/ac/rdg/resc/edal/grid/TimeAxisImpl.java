/*******************************************************************************
 * Copyright (c) 2012 The University of Reading
 * All rights reserved.
 * 
 * Redistribution and use in source and binary forms, with or without
 * modification, are permitted provided that the following conditions
 * are met:
 * 1. Redistributions of source code must retain the above copyright
 *    notice, this list of conditions and the following disclaimer.
 * 2. Redistributions in binary form must reproduce the above copyright
 *    notice, this list of conditions and the following disclaimer in the
 *    documentation and/or other materials provided with the distribution.
 * 3. Neither the name of the University of Reading, nor the names of the
 *    authors or contributors may be used to endorse or promote products
 *    derived from this software without specific prior written permission.
 * 
 * THIS SOFTWARE IS PROVIDED BY THE AUTHOR ``AS IS'' AND ANY EXPRESS OR
 * IMPLIED WARRANTIES, INCLUDING, BUT NOT LIMITED TO, THE IMPLIED WARRANTIES
 * OF MERCHANTABILITY AND FITNESS FOR A PARTICULAR PURPOSE ARE DISCLAIMED.
 * IN NO EVENT SHALL THE AUTHOR BE LIABLE FOR ANY DIRECT, INDIRECT,
 * INCIDENTAL, SPECIAL, EXEMPLARY, OR CONSEQUENTIAL DAMAGES (INCLUDING, BUT
 * NOT LIMITED TO, PROCUREMENT OF SUBSTITUTE GOODS OR SERVICES; LOSS OF USE,
 * DATA, OR PROFITS; OR BUSINESS INTERRUPTION) HOWEVER CAUSED AND ON ANY
 * THEORY OF LIABILITY, WHETHER IN CONTRACT, STRICT LIABILITY, OR TORT
 * (INCLUDING NEGLIGENCE OR OTHERWISE) ARISING IN ANY WAY OUT OF THE USE OF
 * THIS SOFTWARE, EVEN IF ADVISED OF THE POSSIBILITY OF SUCH DAMAGE.
 ******************************************************************************/

package uk.ac.rdg.resc.edal.grid;

import java.util.List;

import org.joda.time.Chronology;
import org.joda.time.DateTime;

import uk.ac.rdg.resc.edal.domain.Extent;
import uk.ac.rdg.resc.edal.util.Extents;

/**
 * An implementation of a {@link TimeAxis}
 * 
 * @author Guy
 * @author Jon
 * 
 */
public final class TimeAxisImpl extends AbstractIrregularAxis<DateTime> implements TimeAxis {

    private Chronology chronology;

    public TimeAxisImpl(String name, List<DateTime> axisValues) {
        super(name, axisValues);
        chronology = axisValues.get(0).getChronology();
    }

    @Override
    public boolean contains(DateTime position) {
        return getCoordinateExtent().contains(position);
    }
    
    @Override
    protected DateTime extendFirstValue(DateTime firstVal, DateTime nextVal) {
<<<<<<< HEAD
        long tVal = (long) (firstVal.getMillis() - 0.5 * (nextVal.getMillis() - firstVal
                .getMillis()));
        return new DateTime(tVal, chronology);
=======
        return firstVal;
>>>>>>> aebcb450
    }

    @Override
    protected DateTime extendLastValue(DateTime lastVal, DateTime secondLastVal) {
        return lastVal;
    }

    @Override
    protected double difference(DateTime pos1, DateTime pos2) {
        return pos1.getMillis() - pos2.getMillis();
    }

    @Override
    protected DateTime getMidpoint(DateTime pos1, DateTime pos2) {
        return new DateTime((long) (0.5 * (pos1.getMillis() + pos2.getMillis())), chronology);
    }

    @Override
    public Extent<DateTime> getExtent() {
        return Extents.newExtent(getFirstValue(), getLastValue());
    }

    @Override
    public Chronology getChronology() {
        return chronology;
    }

    @Override
    public Extent<DateTime> getCoordinateBounds(int index) {
        DateTime time = getCoordinateValue(index);
        return Extents.newExtent(time, time);
    }

    @Override
    public int hashCode() {
        final int prime = 31;
        int result = super.hashCode();
        result = prime * result + ((chronology == null) ? 0 : chronology.hashCode());
        return result;
    }

    @Override
    public boolean equals(Object obj) {
        if (this == obj)
            return true;
        if (!super.equals(obj))
            return false;
        if (getClass() != obj.getClass())
            return false;
        TimeAxisImpl other = (TimeAxisImpl) obj;
        if (chronology == null) {
            if (other.chronology != null)
                return false;
        } else if (!chronology.toString().equals(other.chronology.toString()))
            return false;
        return true;
    }

}<|MERGE_RESOLUTION|>--- conflicted
+++ resolved
@@ -59,13 +59,9 @@
     
     @Override
     protected DateTime extendFirstValue(DateTime firstVal, DateTime nextVal) {
-<<<<<<< HEAD
         long tVal = (long) (firstVal.getMillis() - 0.5 * (nextVal.getMillis() - firstVal
                 .getMillis()));
         return new DateTime(tVal, chronology);
-=======
-        return firstVal;
->>>>>>> aebcb450
     }
 
     @Override
