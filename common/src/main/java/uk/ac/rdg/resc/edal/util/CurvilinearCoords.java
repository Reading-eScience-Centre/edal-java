--- conflicted
+++ resolved
@@ -43,16 +43,8 @@
 /**
  * A horizontal (2D) grid that is defined by explicitly specifying the longitude
  * and latitude coordinates of its cells. We assume the WGS84 lat-lon coordinate
-<<<<<<< HEAD
  * system.
  * 
-=======
- * system. This class holds references to passed-in arrays of longitude and
- * latitude, but does not modify them or provide any public methods to modify
- * them. Modification of these arrays outside this class will cause undefined
- * behaviour.
- *
->>>>>>> 8353e4ff
  * @author Guy Griffiths
  * @author Jon Blower
  */
@@ -159,7 +151,7 @@
                 if (isLongitude) {
                     /*-
                      * Make sure that all corners are as close together as
-                     * possible
+                     * possible 
                      * e.g. see whether we need to use -179 or +181.
                      */
                     midpoint2 = GISUtils.getNearestEquivalentLongitude(midpoint1, midpoint2);
@@ -196,7 +188,7 @@
      * Gets the location of the midpoint of the cell at indices i, j. The
      * {@link HorizontalPosition#getLongitude() longitude coordinate} of the
      * midpoint will be in the range [-180,180].
-     *
+     * 
      * @throws ArrayIndexOutOfBoundsException
      *             if i and j combine to give a point outside the grid.
      */
@@ -211,7 +203,7 @@
 
     /**
      * Gets the location of the four corners of the cell at indices i, j.
-     *
+     * 
      * @throws ArrayIndexOutOfBoundsException
      *             if i and j combine to give a point outside the grid.
      */
@@ -235,9 +227,9 @@
 
     /**
      * Gets the [i,j]th cell in this grid.
-     *
+     * 
      * TODO cache or precompute the cells?
-     *
+     * 
      * @throws IllegalArgumentException
      *             if i,j is not a valid cell in this grid.
      */
@@ -552,7 +544,7 @@
         /**
          * Returns true if this cell's {@link #getBoundaryPath() boundary}
          * contains the given longitude-latitude point.
-         *
+         * 
          * TODO what happens if this cell is represented by NaNs?
          */
         public boolean contains(double lon, double lat) {
