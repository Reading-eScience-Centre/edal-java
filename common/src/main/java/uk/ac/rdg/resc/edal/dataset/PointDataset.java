--- conflicted
+++ resolved
@@ -1,7 +1,7 @@
 /*******************************************************************************
  * Copyright (c) 2014 The University of Reading
  * All rights reserved.
- *
+ * 
  * Redistribution and use in source and binary forms, with or without
  * modification, are permitted provided that the following conditions
  * are met:
@@ -13,7 +13,7 @@
  * 3. Neither the name of the University of Reading, nor the names of the
  *    authors or contributors may be used to endorse or promote products
  *    derived from this software without specific prior written permission.
- *
+ * 
  * THIS SOFTWARE IS PROVIDED BY THE AUTHOR ``AS IS'' AND ANY EXPRESS OR
  * IMPLIED WARRANTIES, INCLUDING, BUT NOT LIMITED TO, THE IMPLIED WARRANTIES
  * OF MERCHANTABILITY AND FITNESS FOR A PARTICULAR PURPOSE ARE DISCLAIMED.
@@ -60,14 +60,14 @@
  * An {@link AbstractContinuousDomainDataset} whose map features are
  * {@link PointFeature}s. Subclasses must provide a method to convert from their
  * underlying feature type to a {@link PointFeature}, given a set of parameters.
- *
+ * 
  * @param <F>
  *            The type of {@link DiscreteFeature} which this
  *            {@link PointDataset} reads natively (i.e. the same type of
  *            {@link DiscreteFeature} which is returned by the
  *            {@link DiscreteFeatureReader} associated with this
  *            {@link PointDataset}).
- *
+ * 
  * @author Guy Griffiths
  */
 public abstract class PointDataset<F extends DiscreteFeature<?, ?>> extends
@@ -139,10 +139,10 @@
         for (DiscreteFeature<?, ?> feature : extractedMapFeatures) {
             /*
              * This conversion is safe because:
-             *
+             * 
              * AbstractContinuousDomainDataset reads all features with
              * getFeatureReader().readFeatures()
-             *
+             * 
              * This class overrides getFeatureReader() to ensure that it returns
              * features of type F
              */
@@ -158,7 +158,7 @@
 
     /**
      * {@inheritDoc}
-     *
+     * 
      * <p>
      * Always returns a PointFeature - this is the point of this class. For
      * mixed feature types, extend directly from
@@ -188,7 +188,7 @@
 
     /**
      * Convert a {@link DiscreteFeature} of type F to a {@link PointFeature}
-     *
+     * 
      * @param feature
      *            The feature to convert
      * @param hExtent
@@ -214,13 +214,8 @@
      * Convenience method to convert a {@link ProfileFeature} to a
      * {@link PointFeature}. Can be used by subclasses which only handle
      * {@link ProfileFeature}s to implement
-<<<<<<< HEAD
      * {@link PointDataset#convertFeature(DiscreteFeature, BoundingBox, Extent, Extent, Double, DateTime)}
      * 
-=======
-     * {@link PointDataset#convertFeature(DiscreteFeature, PlottingDomainParams)}
-     *
->>>>>>> 8353e4ff
      * @param feature
      *            The {@link ProfileFeature} to convert.
      * @param targetZ
@@ -250,20 +245,6 @@
         }
 
         Double zValue = feature.getDomain().getCoordinateValue(zIndex);
-<<<<<<< HEAD
-=======
-        if (zExtent != null && !zExtent.contains(zValue)) {
-            /*
-             * If we have specified a z-extent, make sure that the z-value is
-             * actually contained within that extent.
-             *
-             * This is to avoid the case where a feature may have an overall
-             * extent which overlaps the supplied extent, but has no actual
-             * measurements within that range.
-             */
-            return null;
-        }
->>>>>>> 8353e4ff
 
         GeoPosition pos4d = new GeoPosition(position, new VerticalPosition(zValue, feature
                 .getDomain().getVerticalCrs()), feature.getTime());
@@ -285,13 +266,8 @@
      * Convenience method to convert a {@link PointSeriesFeature} to a
      * {@link PointFeature}. Can be used by subclasses which only handle
      * {@link PointSeriesFeature}s to implement
-<<<<<<< HEAD
      * {@link PointDataset#convertFeature(DiscreteFeature, BoundingBox, Extent, Extent, Double, DateTime)}
      * 
-=======
-     * {@link PointDataset#convertFeature(DiscreteFeature, PlottingDomainParams)}
-     *
->>>>>>> 8353e4ff
      * @param feature
      *            The {@link PointSeriesFeature} to convert.
      * @param targetT
@@ -322,20 +298,6 @@
         }
 
         DateTime time = feature.getDomain().getCoordinateValue(tIndex);
-<<<<<<< HEAD
-=======
-        if (tExtent != null && !tExtent.contains(time)) {
-            /*
-             * If we have specified a time-extent, make sure that the time is
-             * actually contained within that extent.
-             *
-             * This is to avoid the case where a feature may have an overall
-             * extent which overlaps the supplied extent, but has no actual
-             * measurements within that range.
-             */
-            return null;
-        }
->>>>>>> 8353e4ff
 
         GeoPosition pos4d = new GeoPosition(position, feature.getVerticalPosition(), time);
 
