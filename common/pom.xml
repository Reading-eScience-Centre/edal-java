--- conflicted
+++ resolved
@@ -1,7 +1,7 @@
-<<<<<<< HEAD
 <?xml version="1.0" encoding="UTF-8"?>
 <!-- POM for core module -->
-<project xmlns="http://maven.apache.org/POM/4.0.0" xmlns:xsi="http://www.w3.org/2001/XMLSchema-instance" xsi:schemaLocation="http://maven.apache.org/POM/4.0.0 http://maven.apache.org/maven-v4_0_0.xsd">
+<project xmlns="http://maven.apache.org/POM/4.0.0" xmlns:xsi="http://www.w3.org/2001/XMLSchema-instance"
+    xsi:schemaLocation="http://maven.apache.org/POM/4.0.0 http://maven.apache.org/maven-v4_0_0.xsd">
     <modelVersion>4.0.0</modelVersion>
     <parent>
         <artifactId>edal</artifactId>
@@ -58,65 +58,3 @@
     </repositories>
 </project>
 
-=======
-<?xml version="1.0" encoding="UTF-8"?>
-<!-- POM for core module -->
-<project xmlns="http://maven.apache.org/POM/4.0.0" xmlns:xsi="http://www.w3.org/2001/XMLSchema-instance" xsi:schemaLocation="http://maven.apache.org/POM/4.0.0 http://maven.apache.org/maven-v4_0_0.xsd">
-    <modelVersion>4.0.0</modelVersion>
-    <parent>
-        <artifactId>edal</artifactId>
-        <groupId>uk.ac.rdg.resc</groupId>
-        <relativePath>..</relativePath>
-        <version>1.0-alpha</version>
-    </parent>
-    <artifactId>edal-common</artifactId>
-    <packaging>jar</packaging>
-    <name>EDAL common data types</name>
-    <dependencies>
-        <dependency>
-            <groupId>org.opengis</groupId>
-            <artifactId>geoapi</artifactId>
-            <version>3.0.0</version>
-        </dependency>
-        <dependency>
-            <groupId>org.geotoolkit</groupId>
-            <artifactId>geotk-referencing</artifactId>
-            <version>3.20-geoapi-3.0</version>
-        </dependency>
-        <dependency>
-            <groupId>org.geotoolkit</groupId>
-            <artifactId>geotk-epsg</artifactId>
-            <version>3.20-geoapi-3.0</version>
-        </dependency>
-        <dependency>
-            <groupId>joda-time</groupId>
-            <artifactId>joda-time</artifactId>
-            <version>2.2</version>
-        </dependency>
-        <dependency>
-            <groupId>org.slf4j</groupId>
-            <artifactId>slf4j-log4j12</artifactId>
-            <version>1.7.2</version>
-        </dependency>
-        <dependency>
-            <groupId>com.h2database</groupId>
-            <artifactId>h2</artifactId>
-            <version>1.3.173</version>
-        </dependency>
-        <dependency>
-            <groupId>org.khelekore</groupId>
-            <artifactId>prtree</artifactId>
-            <version>1.5.0</version>
-            <scope>compile</scope>
-        </dependency>
-    </dependencies>
-    <repositories>
-        <repository>
-            <id>sk89q-repo</id>
-            <url>http://maven.sk89q.com/repo/</url>
-        </repository>
-    </repositories>
-</project>
-
-
->>>>>>> bb1321b3
