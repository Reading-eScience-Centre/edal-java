/*******************************************************************************
 * Copyright (c) 2013 The University of Reading
 * All rights reserved.
 * 
 * Redistribution and use in source and binary forms, with or without
 * modification, are permitted provided that the following conditions
 * are met:
 * 1. Redistributions of source code must retain the above copyright
 *    notice, this list of conditions and the following disclaimer.
 * 2. Redistributions in binary form must reproduce the above copyright
 *    notice, this list of conditions and the following disclaimer in the
 *    documentation and/or other materials provided with the distribution.
 * 3. Neither the name of the University of Reading, nor the names of the
 *    authors or contributors may be used to endorse or promote products
 *    derived from this software without specific prior written permission.
 * 
 * THIS SOFTWARE IS PROVIDED BY THE AUTHOR ``AS IS'' AND ANY EXPRESS OR
 * IMPLIED WARRANTIES, INCLUDING, BUT NOT LIMITED TO, THE IMPLIED WARRANTIES
 * OF MERCHANTABILITY AND FITNESS FOR A PARTICULAR PURPOSE ARE DISCLAIMED.
 * IN NO EVENT SHALL THE AUTHOR BE LIABLE FOR ANY DIRECT, INDIRECT,
 * INCIDENTAL, SPECIAL, EXEMPLARY, OR CONSEQUENTIAL DAMAGES (INCLUDING, BUT
 * NOT LIMITED TO, PROCUREMENT OF SUBSTITUTE GOODS OR SERVICES; LOSS OF USE,
 * DATA, OR PROFITS; OR BUSINESS INTERRUPTION) HOWEVER CAUSED AND ON ANY
 * THEORY OF LIABILITY, WHETHER IN CONTRACT, STRICT LIABILITY, OR TORT
 * (INCLUDING NEGLIGENCE OR OTHERWISE) ARISING IN ANY WAY OUT OF THE USE OF
 * THIS SOFTWARE, EVEN IF ADVISED OF THE POSSIBILITY OF SUCH DAMAGE.
 ******************************************************************************/

package uk.ac.rdg.resc.edal.catalogue.jaxb;

import java.awt.Color;
import java.io.IOException;
import java.util.ArrayList;
import java.util.HashMap;
import java.util.LinkedHashMap;
import java.util.List;
import java.util.Map;
import java.util.Set;

import javax.xml.bind.annotation.XmlAccessType;
import javax.xml.bind.annotation.XmlAccessorType;
import javax.xml.bind.annotation.XmlAttribute;
import javax.xml.bind.annotation.XmlElement;
import javax.xml.bind.annotation.XmlElementWrapper;
import javax.xml.bind.annotation.XmlRootElement;
import javax.xml.bind.annotation.XmlTransient;

import org.joda.time.DateTime;
import org.slf4j.Logger;
import org.slf4j.LoggerFactory;

import uk.ac.rdg.resc.edal.catalogue.jaxb.CatalogueConfig.DatasetStorage;
import uk.ac.rdg.resc.edal.dataset.Dataset;
import uk.ac.rdg.resc.edal.dataset.DatasetFactory;
import uk.ac.rdg.resc.edal.domain.Extent;
import uk.ac.rdg.resc.edal.exceptions.EdalException;
import uk.ac.rdg.resc.edal.graphics.style.util.ColourPalette;
import uk.ac.rdg.resc.edal.graphics.style.util.EnhancedVariableMetadata;
import uk.ac.rdg.resc.edal.metadata.VariableMetadata;
import uk.ac.rdg.resc.edal.util.GraphicsUtils;

/**
 * A class representing a dataset in the XML config. This contains all of the
 * information needed to define a {@link Dataset}.
 * 
 * It also contains methods for storing state information about the loading
 * process.
 * 
 * @author Guy Griffiths
 */
@XmlRootElement
@XmlAccessorType(XmlAccessType.FIELD)
public class DatasetConfig {
    private static final Logger log = LoggerFactory.getLogger(DatasetConfig.class);
    /*
     * Attributes which are define as part of the XML configuration of a dataset
     */

    /* Unique ID for this dataset */
    @XmlAttribute(name = "id", required = true)
    private String id;

    /* Title for this dataset */
    @XmlAttribute(name = "title", required = true)
    private String title;

    /* Location of this dataset (NcML file, OPeNDAP location etc) */
    @XmlAttribute(name = "location", required = true)
    private String location;

    /* True if we want GetFeatureInfo enabled for this dataset */
    @XmlAttribute(name = "queryable")
    private boolean queryable = true;

    /*
     * True if we want to allow CSV downloads of timeseries/profiles enabled for
     * this dataset
     */
    @XmlAttribute(name = "downloadable")
    private boolean downloadable = false;

    /*
     * We'll use a default data reader unless this is overridden in the config
     * file
     */
    @XmlAttribute(name = "dataReaderClass")
    private String dataReaderClass = "";

    @XmlAttribute(name = "copyrightStatement")
    private String copyrightStatement = "";

    @XmlAttribute(name = "moreInfo")
    private String moreInfo = "";

    /* Set true to disable the dataset without removing it completely */
    @XmlAttribute(name = "disabled")
    private boolean disabled = false;

    /* The update interval in minutes. -1 means "never update automatically" */
    @XmlAttribute(name = "updateInterval")
    private int updateInterval = -1;

    @XmlAttribute(name = "metadataUrl")
    private String metadataUrl = null;

    @XmlAttribute(name = "metadataDesc")
    private String metadataDesc = null;

    @XmlAttribute(name = "metadataMimetype")
    private String metadataMimetype = null;

    /*
     * The VariableConfigs are part of the XML definition, but the annotations
     * are on the setter, so that we can set each one's DatasetConfig to this
     * after deserialisation, and add them to a Map with the IDs as keys
     */
    @XmlTransient
    private Map<String, VariableConfig> variables = new LinkedHashMap<>();

    /*
     * Internal state information related to loading the Dataset which this
     * represents.
     */

    /*
     * State of this dataset.
     */
    @XmlTransient
    private DatasetState state = DatasetState.NEEDS_REFRESH;
    /* Set if there is an error loading the dataset */
    @XmlTransient
    private Exception err;
    /*
     * The number of consecutive times we've seen an error when loading a
     * dataset
     */
    @XmlTransient
    private int numErrorsInARow = 0;
    /*
     * Used to express progress with loading the metadata for this dataset, one
     * line at a time
     */
    @XmlTransient
    private List<String> loadingProgress = new ArrayList<String>();
    /*
     * The time at which this dataset's stored Layers were last successfully
     * updated, or null if the Layers have not yet been loaded
     */
    @XmlTransient
    private DateTime lastSuccessfulUpdateTime = null;
    /*
     * The time at which we last got an error when updating the dataset's
     * metadata, or null if we've never seen an error
     */
    @XmlTransient
    private DateTime lastFailedUpdateTime = null;

    public DatasetConfig() {
    }

    public DatasetConfig(VariableConfig[] variables) {
        setVariables(variables);
    }

    /**
     * Refreshes the dataset if required.
     * 
     * @param datasetStorage
     *            The {@link DatasetStorage} object to send {@link Dataset}s and
     *            {@link EnhancedVariableMetadata} back to once a refresh is
     *            completed
     */
    public void refresh(DatasetStorage datasetStorage) {
        if (!needsRefresh()) {
            return;
        }
        loadingProgress = new ArrayList<String>();
        /*
         * Include the id of the dataset in the thread for debugging purposes
         * Comment this out to use the default thread names (e.g.
         * "pool-2-thread-1")
         */
        Thread.currentThread().setName("load-metadata-" + id);

        /* Now load the layers and manage the state of the dataset */
        try {
            /*
             * if lastUpdateTime == null, this dataset has never previously been
             * loaded.
             */
            state = lastSuccessfulUpdateTime == null ? DatasetState.LOADING : DatasetState.UPDATING;

            createDataset(datasetStorage, true);

            /*
             * Update the state of this dataset. If we've got this far there
             * were no errors.
             */
            err = null;
            numErrorsInARow = 0;
            state = DatasetState.READY;
            lastSuccessfulUpdateTime = new DateTime();
        } catch (Exception e) {
            state = DatasetState.ERROR;
            numErrorsInARow++;
            lastFailedUpdateTime = new DateTime();
            /*
             * Reduce logging volume by only logging the error if it's a new
             * type of exception.
             */
            if (err == null || err.getClass() != e.getClass()) {
                log.error(e.getClass().getName() + " loading metadata for dataset " + id, e);
            }
            err = e;
        }
    }

<<<<<<< HEAD
    public void createDataset(DatasetStorage datasetStorage) throws InstantiationException,
            IllegalAccessException, ClassNotFoundException, IOException, EdalException, Exception {
=======
    public void createDataset(DatasetStorage datasetStorage, boolean forceRefresh) throws InstantiationException,
            IllegalAccessException, ClassNotFoundException, IOException, EdalException {
>>>>>>> 1224aaa7
        loadingProgress.add("Starting loading");

        /*
         * Get the appropriate DatasetFactory
         */
        DatasetFactory factory = DatasetFactory.forName(dataReaderClass);

        loadingProgress.add("Using dataset factory: " + factory.getClass());

        /*
         * TODO In the old version, we dealt with OPeNDAP credentials here...
         */

        Dataset dataset = factory.createDataset(id, location, forceRefresh);

        loadingProgress.add("Dataset created");
        /*
         * Loop through existing variables and check that they are still there,
         * removing them if not
         */
        Set<String> variableIds = dataset.getVariableIds();
        List<String> variablesToRemove = new ArrayList<String>();
        for (String varId : variables.keySet()) {
            if (!variableIds.contains(varId)) {
                variablesToRemove.add(varId);
            }
        }
        for (String varToRemove : variablesToRemove) {
            variables.remove(varToRemove);
        }
        /*
         * Now create any new variable objects which are needed.
         */
        for (String varId : variableIds) {
            if (!variables.containsKey(varId)) {
                loadingProgress.add("Creating default metadata for variable: " + varId);
                /*
                 * Create a new variable object with default values.
                 */
                Extent<Float> colorScaleRange = GraphicsUtils.estimateValueRange(dataset, varId);
                VariableMetadata variableMetadata = dataset.getVariableMetadata(varId);
                VariableConfig variable = new VariableConfig(varId, varId, variableMetadata
                        .getParameter().getDescription(), colorScaleRange,
                        ColourPalette.DEFAULT_PALETTE_NAME, Color.black, Color.black, new Color(0,
                                true), "linear", ColourPalette.MAX_NUM_COLOURS);
                variable.setParentDataset(this);
                variables.put(varId, variable);
            }
        }

        loadingProgress.add("Making this dataset available through the WMS catalogue");
        datasetStorage.datasetLoaded(dataset, variables.values());

        loadingProgress.add("Finished loading dataset metadata");
    }

    private boolean needsRefresh() {
        if (disabled || state == DatasetState.LOADING || state == DatasetState.UPDATING) {
            return false;
        } else if (state == DatasetState.NEEDS_REFRESH) {
            return true;
        } else if (state == DatasetState.ERROR) {
            /*
             * We implement an exponential backoff for reloading datasets that
             * have errors, which saves repeatedly hammering remote servers
             */
            double delaySeconds = Math.pow(2, numErrorsInARow);
            /* The maximum interval between refreshes is 10 minutes */
            delaySeconds = Math.min(delaySeconds, 10 * 60);
            /* lastFailedUpdateTime should never be null: this is defensive */
            boolean needsRefresh = lastFailedUpdateTime == null ? true : new DateTime()
                    .isAfter(lastFailedUpdateTime.plusSeconds((int) delaySeconds));
            return needsRefresh;
        } else if (this.updateInterval < 0) {
            /* We never update this dataset */
            return false;
        } else {
            /*
             * State = READY. Check the age of the metadata Return true if we
             * are after the next scheduled update
             */
            return new DateTime().isAfter(lastSuccessfulUpdateTime.plusMinutes(updateInterval));
        }
    }

    /**
     * Forces this dataset to be refreshed the next time it has an opportunity
     */
    public void forceRefresh() {
        this.err = null;
        this.state = DatasetState.NEEDS_REFRESH;
    }

    /*
     * Bean methods
     */

    /**
     * @return The ID of the {@link Dataset} being configured
     */
    public String getId() {
        return id;
    }

    /**
     * @return The location (on disk/network/internet) of the {@link Dataset}
     *         being configured
     */
    public String getLocation() {
        return location;
    }

    public String getTitle() {
        return title;
    }

    /**
     * @return Whether the {@link Dataset} being configured may have its values
     *         queried
     */
    public boolean isQueryable() {
        return queryable;
    }

    /**
     * @return Whether the {@link Dataset} being configured may have its values
     *         downloaded
     */
    public boolean isDownloadable() {
        return downloadable;
    }

    /**
     * @return Whether the {@link Dataset} being configured is enabled
     */
    public boolean isDisabled() {
        return disabled;
    }

    /**
     * @return How often, in minutes the {@link Dataset} should be updated (i.e.
     *         have metadata re-read in case of changes)
     */
    public int getUpdateInterval() {
        return updateInterval;
    }

    /**
     * @return The class used to convert the location given in
     *         {@link DatasetConfig#getLocation()} to a {@link Dataset}
     */
    public String getDataReaderClass() {
        return dataReaderClass;
    }

    /**
     * @return A copyright statement associated with this {@link Dataset}
     */
    public String getCopyrightStatement() {
        return copyrightStatement;
    }

    /**
     * @return Arbitrary additional information associated with this
     *         {@link Dataset}
     */
    public String getMoreInfo() {
        return moreInfo;
    }

    /**
     * @return A URL containing further metadata associated with this
     *         {@link Dataset}
     */
    public String getMetadataUrl() {
        return metadataUrl;
    }

    /**
     * @return A description of further metadata associated with this
     *         {@link Dataset}
     */
    public String getMetadataDesc() {
        return metadataDesc;
    }

    /**
     * @return The mimetype of further metadata associated with this
     *         {@link Dataset}
     */
    public String getMetadataMimetype() {
        return metadataMimetype;
    }

    /*
     * By making getVariables() and setVariables() both deal with arrays of
     * VariableConfig, JAXB is able to instantiate them. If we used Collections
     * instead this would not work.
     */

    /**
     * @return An array of {@link VariableConfig} objects representing the
     *         available variables in the represented {@link Dataset}
     */
    public VariableConfig[] getVariables() {
        return variables.values().toArray(new VariableConfig[0]);
    }

    /**
     * @return The {@link VariableConfig} objects representing the variables
     *         with the given ID in the represented {@link Dataset}, or
     *         <code>null</code> if the specified variable ID doesn't exist
     */
    public VariableConfig getVariableById(String variableId) {
        return variables.get(variableId);
    }

    /**
     * @return The {@link DatasetState} which the {@link Dataset} being
     *         configured is in
     */
    public DatasetState getState() {
        return state;
    }

    /**
     * @return A {@link List} of {@link String}s representing the completed
     *         stages of the dataset loading
     */
    public List<String> getLoadingProgress() {
        return loadingProgress;
    }

    /**
     * @return <code>true</code> if this dataset is ready for use
     */
    public synchronized boolean isReady() {
        return !isDisabled() && (state == DatasetState.READY || state == DatasetState.UPDATING);
    }

    /**
     * @return <code>true</code> if this dataset is not ready because it is
     *         being loaded
     */
    public synchronized boolean isLoading() {
        return !isDisabled()
                && (state == DatasetState.NEEDS_REFRESH || state == DatasetState.LOADING);
    }

    /**
     * @return If there has been an error whilst loaded the associated
     *         {@link Dataset}
     */
    public boolean hasError() {
        /*
         * Note that we don't use state == ERROR here because it's possible for
         * a dataset to be loading and have an error from a previous loading
         * attempt that an admin might want to see
         */
        return err != null;
    }

    /**
     * @return Any {@link Exception} which was thrown during the loading of the
     *         associated {@link Dataset}
     */
    public Exception getException() {
        return err;
    }

    @XmlElementWrapper(name = "variables")
    @XmlElement(name = "variable")
    private void setVariables(VariableConfig[] variables) {
        this.variables = new HashMap<>();
        for (VariableConfig variable : variables) {
            variable.setParentDataset(this);
            this.variables.put(variable.getId(), variable);
        }
    }

    public void setId(String id) {
        this.id = id;
    }

    public void setTitle(String title) {
        this.title = title;
    }

    public void setLocation(String location) {
        this.location = location;
    }

    public void setQueryable(boolean queryable) {
        this.queryable = queryable;
    }

    public void setDownloadable(boolean downloadable) {
        this.downloadable = downloadable;
    }

    public void setDataReaderClass(String dataReaderClass) {
        this.dataReaderClass = dataReaderClass;
    }

    public void setCopyrightStatement(String copyrightStatement) {
        if (!"".equals(copyrightStatement)) {
            this.copyrightStatement = copyrightStatement;
        }
    }

    public void setMoreInfo(String moreInfo) {
        if (!"".equals(moreInfo)) {
            this.moreInfo = moreInfo;
        }
    }

    public void setDisabled(boolean disabled) {
        this.disabled = disabled;
    }

    public void setUpdateInterval(int updateInterval) {
        this.updateInterval = updateInterval;
    }

    public void setMetadataUrl(String metadataUrl) {
        this.metadataUrl = metadataUrl;
    }

    public void setMetadataDesc(String metadataDesc) {
        this.metadataDesc = metadataDesc;
    }

    public void setMetadataMimetype(String metadataMimetype) {
        this.metadataMimetype = metadataMimetype;
    }

    public void setState(DatasetState state) {
        this.state = state;
    }

    public void setErr(Exception err) {
        this.err = err;
    }

    public void setNumErrorsInARow(int numErrorsInARow) {
        this.numErrorsInARow = numErrorsInARow;
    }

    public void setLoadingProgress(List<String> loadingProgress) {
        this.loadingProgress = loadingProgress;
    }

    public DateTime getLastUpdateTime() {
        return lastSuccessfulUpdateTime;
    }
    
    public void setLastSuccessfulUpdateTime(DateTime lastSuccessfulUpdateTime) {
        this.lastSuccessfulUpdateTime = lastSuccessfulUpdateTime;
    }

    public void setLastFailedUpdateTime(DateTime lastFailedUpdateTime) {
        this.lastFailedUpdateTime = lastFailedUpdateTime;
    }

    @Override
    public String toString() {
        StringBuilder sb = new StringBuilder("Dataset: ");
        sb.append(id);
        sb.append("\nVariables: ");
        for (VariableConfig var : variables.values()) {
            sb.append(var.getId());
            sb.append(", ");
        }
        return sb.substring(0, sb.length() - 2) + "\n";

    }

    /**
     * The state of a Dataset.
     */
    public static enum DatasetState {
        /** Dataset is new or has changed and needs to be loaded */
        NEEDS_REFRESH,

        /** In the process of loading */
        LOADING,

        /** Ready for use */
        READY,

        /** Dataset is ready but is internally sychronizing its metadata */
        UPDATING,

        /** An error occurred when loading the dataset. */
        ERROR;
    }
}<|MERGE_RESOLUTION|>--- conflicted
+++ resolved
@@ -235,13 +235,8 @@
         }
     }
 
-<<<<<<< HEAD
-    public void createDataset(DatasetStorage datasetStorage) throws InstantiationException,
-            IllegalAccessException, ClassNotFoundException, IOException, EdalException, Exception {
-=======
     public void createDataset(DatasetStorage datasetStorage, boolean forceRefresh) throws InstantiationException,
             IllegalAccessException, ClassNotFoundException, IOException, EdalException {
->>>>>>> 1224aaa7
         loadingProgress.add("Starting loading");
 
         /*
