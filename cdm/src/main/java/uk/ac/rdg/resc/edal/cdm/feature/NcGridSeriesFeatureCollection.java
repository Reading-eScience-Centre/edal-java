/*******************************************************************************
 * Copyright (c) 2011 The University of Reading
 * All rights reserved.
 *
 * Redistribution and use in source and binary forms, with or without
 * modification, are permitted provided that the following conditions
 * are met:
 * 1. Redistributions of source code must retain the above copyright
 *    notice, this list of conditions and the following disclaimer.
 * 2. Redistributions in binary form must reproduce the above copyright
 *    notice, this list of conditions and the following disclaimer in the
 *    documentation and/or other materials provided with the distribution.
 * 3. Neither the name of the University of Reading, nor the names of the
 *    authors or contributors may be used to endorse or promote products
 *    derived from this software without specific prior written permission.
 *
 * THIS SOFTWARE IS PROVIDED BY THE AUTHOR ``AS IS'' AND ANY EXPRESS OR
 * IMPLIED WARRANTIES, INCLUDING, BUT NOT LIMITED TO, THE IMPLIED WARRANTIES
 * OF MERCHANTABILITY AND FITNESS FOR A PARTICULAR PURPOSE ARE DISCLAIMED.
 * IN NO EVENT SHALL THE AUTHOR BE LIABLE FOR ANY DIRECT, INDIRECT,
 * INCIDENTAL, SPECIAL, EXEMPLARY, OR CONSEQUENTIAL DAMAGES (INCLUDING, BUT
 * NOT LIMITED TO, PROCUREMENT OF SUBSTITUTE GOODS OR SERVICES; LOSS OF USE,
 * DATA, OR PROFITS; OR BUSINESS INTERRUPTION) HOWEVER CAUSED AND ON ANY
 * THEORY OF LIABILITY, WHETHER IN CONTRACT, STRICT LIABILITY, OR TORT
 * (INCLUDING NEGLIGENCE OR OTHERWISE) ARISING IN ANY WAY OUT OF THE USE OF
 * THIS SOFTWARE, EVEN IF ADVISED OF THE POSSIBILITY OF SUCH DAMAGE.
 *******************************************************************************/
package uk.ac.rdg.resc.edal.cdm.feature;

<<<<<<< HEAD
import java.io.IOException;
import java.util.Collection;
import java.util.Iterator;
=======
import java.io.File;
import java.io.FileNotFoundException;
import java.io.IOException;
import java.util.HashMap;
import java.util.List;
>>>>>>> 6a3aa381
import java.util.Map;

<<<<<<< HEAD
import uk.ac.rdg.resc.edal.coverage.GridCoverage2D;
import uk.ac.rdg.resc.edal.coverage.grid.RegularGrid;
import uk.ac.rdg.resc.edal.coverage.grid.impl.RegularGridImpl;
import uk.ac.rdg.resc.edal.feature.FeatureCollection;
import uk.ac.rdg.resc.edal.feature.GridSeriesFeature;
import uk.ac.rdg.resc.edal.geometry.impl.BoundingBoxImpl;
=======
import ucar.nc2.dataset.NetcdfDataset;
import ucar.nc2.dataset.VariableDS;
import ucar.nc2.dt.GridCoordSystem;
import ucar.nc2.dt.GridDataset;
import ucar.nc2.dt.GridDataset.Gridset;
import ucar.nc2.dt.GridDatatype;
import uk.ac.rdg.resc.edal.cdm.coverage.NcGridSeriesCoverage;
import uk.ac.rdg.resc.edal.cdm.coverage.NcVectorGridSeriesCoverage;
import uk.ac.rdg.resc.edal.cdm.coverage.grid.LookUpTableGrid;
import uk.ac.rdg.resc.edal.cdm.util.CdmUtils;
import uk.ac.rdg.resc.edal.cdm.util.FileUtils;
import uk.ac.rdg.resc.edal.coverage.GridSeriesCoverage;
import uk.ac.rdg.resc.edal.coverage.grid.HorizontalGrid;
import uk.ac.rdg.resc.edal.coverage.grid.TimeAxis;
import uk.ac.rdg.resc.edal.coverage.grid.VerticalAxis;
import uk.ac.rdg.resc.edal.coverage.util.DataReadingStrategy;
import uk.ac.rdg.resc.edal.feature.FeatureCollection;
import uk.ac.rdg.resc.edal.feature.GridSeriesFeature;
import uk.ac.rdg.resc.edal.feature.impl.AbstractFeatureCollection;
import uk.ac.rdg.resc.edal.feature.impl.GridSeriesFeatureImpl;
import uk.ac.rdg.resc.edal.position.Vector2D;
>>>>>>> 6a3aa381

/**
 * An implementation of {@link FeatureCollection} which contains
 * {@link GridSeriesFeature} objects which hold {@link Float} data.
 * 
 * NEEDS TO BE REWORKED INTO NEW STRUCTURE
 * @author Guy Griffiths
 * 
 */
<<<<<<< HEAD
public class NcGridSeriesFeatureCollection implements FeatureCollection<GridSeriesFeature> {

    private String collectionId;
    private String name;
    private Map<String, GridSeriesFeature> id2GridSeriesFeature;
=======
public class NcGridSeriesFeatureCollection extends AbstractFeatureCollection<GridSeriesFeature<?>> implements FeatureCollection<GridSeriesFeature<?>> {
>>>>>>> 6a3aa381

    /**
     * Instantiates a collection of features from one or more NetCDF files.
     * 
     * @param collectionId
     *            The ID of the collection (comparable to the Dataset ID in old
     *            ncWMS)
     * @param collectionName
     *            The name of the collection (comparable to the Dataset name in
     *            old ncWMS)
     * @param location
     *            The location of the NetCDF file(s)
     * @throws IOException
     *             If there is a problem reading the file
     */
    public NcGridSeriesFeatureCollection(String collectionId, String collectionName, String location)
            throws IOException {
<<<<<<< HEAD
//        this.collectionId = collectionId;
//        this.name = collectionName;
//
//        id2GridSeriesFeature = new HashMap<String, GridSeriesFeature>();
//        
//        class CompoundData{
//            NcGridSeriesCoverage xCoverage;
//            NcGridSeriesCoverage yCoverage;
//            String xVarId;
//            String yVarId;
//            DataReadingStrategy dataReadingStrategy;
//        }
//        Map<String, CompoundData> compoundsCoverageComponents = new HashMap<String, CompoundData>();
//
//        List<File> files = FileUtils.expandGlobExpression(location);
//        for (File file : files) {
//            String filename = file.getPath();
//            NetcdfDataset ncDataset = CdmUtils.openDataset(filename);
//
//            GridDataset gridDS = CdmUtils.getGridDataset(ncDataset);
//            DataReadingStrategy dataReadingStrategy = CdmUtils.getOptimumDataReadingStrategy(ncDataset);
//
//            for (Gridset gridset : gridDS.getGridsets()) {
//                /*
//                 * Get everything from the GridCoordSystem that is needed for
//                 * making an NcGridSeriesFeature, and keep locally until...
//                 */
//                GridCoordSystem coordSys = gridset.getGeoCoordSystem();
//                HorizontalGrid hGrid = CdmUtils.createHorizontalGrid(coordSys);
//                if(hGrid instanceof LookUpTableGrid){
//                    dataReadingStrategy = DataReadingStrategy.BOUNDING_BOX;
//                }
//                VerticalAxis vAxis = CdmUtils.createVerticalAxis(coordSys);
//                TimeAxis tAxis = null;
//                if (coordSys.hasTimeAxis1D()) {
//                    tAxis = CdmUtils.createTimeAxis(coordSys);
//                }
//
//                List<GridDatatype> grids = gridset.getGrids();
//                for (GridDatatype gridDT : grids) {
//                    /*
//                     * ...here, where we can get each variable and construct the
//                     * NcGridSeriesFeature add add it to the collection
//                     */
//                    VariableDS var = gridDT.getVariable();
//                    String name = CdmUtils.getVariableTitle(var);
//                    String varId = var.getName();
//                    String description = var.getDescription();
//
//                    if (id2GridSeriesFeature.containsKey(varId)) {
//                        ((NcGridSeriesCoverage) id2GridSeriesFeature.get(varId).getCoverage())
//                                .addToCoverage(filename, varId, tAxis);
//                    } else {
//                        NcGridSeriesCoverage coverage = new NcGridSeriesCoverage(filename, varId,
//                                hGrid, vAxis, tAxis, description, var.getUnitsString());
//                        GridSeriesFeature<Float> feature = new GridSeriesFeatureImpl<Float>(name,
//                                varId, this, coverage, dataReadingStrategy);
//                        id2GridSeriesFeature.put(varId, feature);
//                    }
//                    
//                    /*
//                     * Now deal with elements which may be part of a compound coverage
//                     */
//                    if (name.contains("eastward")) {
//                        String compoundName = name.replaceFirst("eastward_", "");
//                        CompoundData cData;
//                        if (!compoundsCoverageComponents.containsKey(compoundName)) {
//                            cData = new CompoundData();
//                            compoundsCoverageComponents.put(compoundName, cData);
//                        }
//                        cData = compoundsCoverageComponents.get(compoundName);
//                        /*
//                         * By doing this, we will end up with the merged coverage
//                         */
//                        cData.xCoverage = (NcGridSeriesCoverage) id2GridSeriesFeature.get(varId).getCoverage();
//                        cData.xVarId = varId;
//                        cData.dataReadingStrategy = dataReadingStrategy;
//                    } else if (name.contains("northward")) {
//                        String compoundName = name.replaceFirst("northward_", "");
//                        CompoundData cData;
//                        if (!compoundsCoverageComponents.containsKey(compoundName)) {
//                            cData = new CompoundData();
//                            compoundsCoverageComponents.put(compoundName, cData);
//                        }
//                        cData = compoundsCoverageComponents.get(compoundName);
//                        /*
//                         * By doing this, we will end up with the merged coverage
//                         */
//                        cData.yCoverage = (NcGridSeriesCoverage) id2GridSeriesFeature.get(varId).getCoverage();
//                        cData.yVarId = varId;
//                    }
//                }
//            }
//            CdmUtils.closeDataset(ncDataset);
//        }
//        for (String compoundVar : compoundsCoverageComponents.keySet()) {
//            CompoundData cData = compoundsCoverageComponents.get(compoundVar);
//            String id = cData.xVarId+cData.yVarId;
//            if (!id2GridSeriesFeature.containsKey(id)) {
//                try {
//                    GridSeriesCoverage<Vector2D<Float>> coverage = new NcVectorGridSeriesCoverage(
//                            cData.xCoverage, cData.yCoverage);
//                    GridSeriesFeature<Vector2D<Float>> feature = new GridSeriesFeatureImpl<Vector2D<Float>>(
//                            compoundVar, id, this, coverage,
//                            cData.dataReadingStrategy);
//                    id2GridSeriesFeature.put(id, feature);
//                } catch (InstantiationException e) {
//                    /*
//                     * If we get this error, it means that the components do not
//                     * match properly, and can't make a Vector coverage.
//                     */
//                    // TODO log the error
//                    System.out.println("Cannot merge data from different grids");
//                    continue;
//                }
//            } else {
//                System.out.println("Already have a feature with this ID.  THIS IS A PROBLEM");
//                assert false;
//            }
//        }
    }

    @Override
    public GridSeriesFeature getFeatureById(String id) {
        return id2GridSeriesFeature.get(id);
    }

    @Override
    public Set<String> getFeatureIds() {
        return id2GridSeriesFeature.keySet();
    }

    @Override
    public Collection<GridSeriesFeature> getFeatures() {
        return id2GridSeriesFeature.values();
    }

    @SuppressWarnings("unchecked")
    @Override
    public Class<GridSeriesFeature> getFeatureType() {
        // TODO check this with usage examples
        return GridSeriesFeature.class;
    }

    @Override
    public String getId() {
        return collectionId;
    }

    @Override
    public String getName() {
        return name;
    }

    @Override
    public Iterator<GridSeriesFeature> iterator() {
        /*
         * We cannot simply use:
         * 
         * return id2GridSeriesFeature.values().iterator()
         * 
         * because this will be an iterator of the wrong type
         * 
         * TODO IS THIS STILL TRUE?
         */
        return new Iterator<GridSeriesFeature>() {
            @Override
            public boolean hasNext() {
                return id2GridSeriesFeature.values().iterator().hasNext();
            }

            @Override
            public GridSeriesFeature next() {
                return id2GridSeriesFeature.values().iterator().next();
            }

            @Override
            public void remove() {
                id2GridSeriesFeature.values().iterator().remove();
            }
        };
    }
    
    public static void main(String[] args) throws IOException {
        long startTime = System.currentTimeMillis();
        NcGridSeriesFeatureCollection ncFC = new NcGridSeriesFeatureCollection("test", "test collection", "/home/guy/Data/Signell_curvilinear/useast/*.nc");
        long t1 = System.currentTimeMillis();
        for(String fId : ncFC.getFeatureIds())
            System.out.println(fId);
        GridSeriesFeature feature = ncFC.getFeatureById("temp");
        double[] bbox = new double[4];
        bbox[0] = -91.0;
        bbox[1] = 20.0;
        bbox[2] = -71.0;
        bbox[3] = 40.0;
        RegularGrid targetDomain = new RegularGridImpl(new BoundingBoxImpl(bbox, DefaultGeographicCRS.WGS84), 512, 512);
        long t2 = System.currentTimeMillis();
        @SuppressWarnings("unused")
        GridCoverage2D coverage = feature.extractHorizontalGrid(0, 15, targetDomain);
        long endTime = System.currentTimeMillis();
        System.out.println("Time to load:"+(t1-startTime));
        System.out.println("Time to extract:"+(endTime-t2));
    }
=======
        super(collectionId, collectionName);

        class CompoundData{
            NcGridSeriesCoverage xCoverage;
            NcGridSeriesCoverage yCoverage;
            String xVarId;
            String yVarId;
            DataReadingStrategy dataReadingStrategy;
        }
        Map<String, CompoundData> compoundsCoverageComponents = new HashMap<String, CompoundData>();

        List<File> files = FileUtils.expandGlobExpression(location);
        if(files.size() == 0){
            throw new FileNotFoundException("No files found at " + location);
        }
        for (File file : files) {
            String filename = file.getPath();
            NetcdfDataset ncDataset = CdmUtils.openDataset(filename);

            GridDataset gridDS = CdmUtils.getGridDataset(ncDataset);
            DataReadingStrategy dataReadingStrategy = CdmUtils.getOptimumDataReadingStrategy(ncDataset);

            for (Gridset gridset : gridDS.getGridsets()) {
                /*
                 * Get everything from the GridCoordSystem that is needed for
                 * making an NcGridSeriesFeature, and keep locally until...
                 */
                GridCoordSystem coordSys = gridset.getGeoCoordSystem();
                HorizontalGrid hGrid = CdmUtils.createHorizontalGrid(coordSys);
                if(hGrid instanceof LookUpTableGrid){
                    dataReadingStrategy = DataReadingStrategy.BOUNDING_BOX;
                }
                VerticalAxis vAxis = CdmUtils.createVerticalAxis(coordSys);
                TimeAxis tAxis = null;
                if (coordSys.hasTimeAxis1D()) {
                    tAxis = CdmUtils.createTimeAxis(coordSys);
                }

                List<GridDatatype> grids = gridset.getGrids();
                for (GridDatatype gridDT : grids) {
                    /*
                     * ...here, where we can get each variable and construct the
                     * NcGridSeriesFeature add add it to the collection
                     */
                    VariableDS var = gridDT.getVariable();
                    String name = CdmUtils.getVariableTitle(var);
                    String varId = var.getName();
                    String description = var.getDescription();

                    if (id2Feature.containsKey(varId)) {
                        ((NcGridSeriesCoverage) id2Feature.get(varId).getCoverage())
                                .addToCoverage(filename, varId, tAxis);
                    } else {
                        NcGridSeriesCoverage coverage = new NcGridSeriesCoverage(filename, varId,
                                hGrid, vAxis, tAxis, description, var.getUnitsString());
                        GridSeriesFeature<Float> feature = new GridSeriesFeatureImpl<Float>(name,
                                varId, this, coverage, dataReadingStrategy);
                        id2Feature.put(varId, feature);
                    }
                    
                    /*
                     * Now deal with elements which may be part of a compound coverage
                     */
                    if (name.contains("eastward")) {
                        String compoundName = name.replaceFirst("eastward_", "");
                        CompoundData cData;
                        if (!compoundsCoverageComponents.containsKey(compoundName)) {
                            cData = new CompoundData();
                            compoundsCoverageComponents.put(compoundName, cData);
                        }
                        cData = compoundsCoverageComponents.get(compoundName);
                        /*
                         * By doing this, we will end up with the merged coverage
                         */
                        cData.xCoverage = (NcGridSeriesCoverage) id2Feature.get(varId).getCoverage();
                        cData.xVarId = varId;
                        cData.dataReadingStrategy = dataReadingStrategy;
                    } else if (name.contains("northward")) {
                        String compoundName = name.replaceFirst("northward_", "");
                        CompoundData cData;
                        if (!compoundsCoverageComponents.containsKey(compoundName)) {
                            cData = new CompoundData();
                            compoundsCoverageComponents.put(compoundName, cData);
                        }
                        cData = compoundsCoverageComponents.get(compoundName);
                        /*
                         * By doing this, we will end up with the merged coverage
                         */
                        cData.yCoverage = (NcGridSeriesCoverage) id2Feature.get(varId).getCoverage();
                        cData.yVarId = varId;
                    }
                }
            }
            CdmUtils.closeDataset(ncDataset);
        }
        for (String compoundVar : compoundsCoverageComponents.keySet()) {
            CompoundData cData = compoundsCoverageComponents.get(compoundVar);
            String id = cData.xVarId+cData.yVarId;
            if (!id2Feature.containsKey(id)) {
                try {
                    GridSeriesCoverage<Vector2D<Float>> coverage = new NcVectorGridSeriesCoverage(
                            cData.xCoverage, cData.yCoverage);
                    GridSeriesFeature<Vector2D<Float>> feature = new GridSeriesFeatureImpl<Vector2D<Float>>(
                            compoundVar, id, this, coverage,
                            cData.dataReadingStrategy);
                    id2Feature.put(id, feature);
                } catch (InstantiationException e) {
                    /*
                     * If we get this error, it means that the components do not
                     * match properly, and can't make a Vector coverage.
                     */
                    // TODO log the error
                    System.out.println("Cannot merge data from different grids");
                    continue;
                }
            } else {
                System.out.println("Already have a feature with this ID.  THIS IS A PROBLEM");
                assert false;
            }
        }
    }
>>>>>>> 6a3aa381
}<|MERGE_RESOLUTION|>--- conflicted
+++ resolved
@@ -27,49 +27,9 @@
  *******************************************************************************/
 package uk.ac.rdg.resc.edal.cdm.feature;
 
-<<<<<<< HEAD
-import java.io.IOException;
-import java.util.Collection;
-import java.util.Iterator;
-=======
-import java.io.File;
-import java.io.FileNotFoundException;
-import java.io.IOException;
-import java.util.HashMap;
-import java.util.List;
->>>>>>> 6a3aa381
-import java.util.Map;
 
-<<<<<<< HEAD
-import uk.ac.rdg.resc.edal.coverage.GridCoverage2D;
-import uk.ac.rdg.resc.edal.coverage.grid.RegularGrid;
-import uk.ac.rdg.resc.edal.coverage.grid.impl.RegularGridImpl;
 import uk.ac.rdg.resc.edal.feature.FeatureCollection;
 import uk.ac.rdg.resc.edal.feature.GridSeriesFeature;
-import uk.ac.rdg.resc.edal.geometry.impl.BoundingBoxImpl;
-=======
-import ucar.nc2.dataset.NetcdfDataset;
-import ucar.nc2.dataset.VariableDS;
-import ucar.nc2.dt.GridCoordSystem;
-import ucar.nc2.dt.GridDataset;
-import ucar.nc2.dt.GridDataset.Gridset;
-import ucar.nc2.dt.GridDatatype;
-import uk.ac.rdg.resc.edal.cdm.coverage.NcGridSeriesCoverage;
-import uk.ac.rdg.resc.edal.cdm.coverage.NcVectorGridSeriesCoverage;
-import uk.ac.rdg.resc.edal.cdm.coverage.grid.LookUpTableGrid;
-import uk.ac.rdg.resc.edal.cdm.util.CdmUtils;
-import uk.ac.rdg.resc.edal.cdm.util.FileUtils;
-import uk.ac.rdg.resc.edal.coverage.GridSeriesCoverage;
-import uk.ac.rdg.resc.edal.coverage.grid.HorizontalGrid;
-import uk.ac.rdg.resc.edal.coverage.grid.TimeAxis;
-import uk.ac.rdg.resc.edal.coverage.grid.VerticalAxis;
-import uk.ac.rdg.resc.edal.coverage.util.DataReadingStrategy;
-import uk.ac.rdg.resc.edal.feature.FeatureCollection;
-import uk.ac.rdg.resc.edal.feature.GridSeriesFeature;
-import uk.ac.rdg.resc.edal.feature.impl.AbstractFeatureCollection;
-import uk.ac.rdg.resc.edal.feature.impl.GridSeriesFeatureImpl;
-import uk.ac.rdg.resc.edal.position.Vector2D;
->>>>>>> 6a3aa381
 
 /**
  * An implementation of {@link FeatureCollection} which contains
@@ -79,38 +39,30 @@
  * @author Guy Griffiths
  * 
  */
-<<<<<<< HEAD
-public class NcGridSeriesFeatureCollection implements FeatureCollection<GridSeriesFeature> {
+public class NcGridSeriesFeatureCollection
 
-    private String collectionId;
-    private String name;
-    private Map<String, GridSeriesFeature> id2GridSeriesFeature;
-=======
-public class NcGridSeriesFeatureCollection extends AbstractFeatureCollection<GridSeriesFeature<?>> implements FeatureCollection<GridSeriesFeature<?>> {
->>>>>>> 6a3aa381
+//extends AbstractFeatureCollection<GridSeriesFeature> implements FeatureCollection<GridSeriesFeature>
 
-    /**
-     * Instantiates a collection of features from one or more NetCDF files.
-     * 
-     * @param collectionId
-     *            The ID of the collection (comparable to the Dataset ID in old
-     *            ncWMS)
-     * @param collectionName
-     *            The name of the collection (comparable to the Dataset name in
-     *            old ncWMS)
-     * @param location
-     *            The location of the NetCDF file(s)
-     * @throws IOException
-     *             If there is a problem reading the file
-     */
-    public NcGridSeriesFeatureCollection(String collectionId, String collectionName, String location)
-            throws IOException {
-<<<<<<< HEAD
-//        this.collectionId = collectionId;
-//        this.name = collectionName;
+{
+
+//    /**
+//     * Instantiates a collection of features from one or more NetCDF files.
+//     * 
+//     * @param collectionId
+//     *            The ID of the collection (comparable to the Dataset ID in old
+//     *            ncWMS)
+//     * @param collectionName
+//     *            The name of the collection (comparable to the Dataset name in
+//     *            old ncWMS)
+//     * @param location
+//     *            The location of the NetCDF file(s)
+//     * @throws IOException
+//     *             If there is a problem reading the file
+//     */
+//    public NcGridSeriesFeatureCollection(String collectionId, String collectionName, String location)
+//            throws IOException {
+//        super(collectionId, collectionName);
 //
-//        id2GridSeriesFeature = new HashMap<String, GridSeriesFeature>();
-//        
 //        class CompoundData{
 //            NcGridSeriesCoverage xCoverage;
 //            NcGridSeriesCoverage yCoverage;
@@ -121,6 +73,9 @@
 //        Map<String, CompoundData> compoundsCoverageComponents = new HashMap<String, CompoundData>();
 //
 //        List<File> files = FileUtils.expandGlobExpression(location);
+//        if(files.size() == 0){
+//            throw new FileNotFoundException("No files found at " + location);
+//        }
 //        for (File file : files) {
 //            String filename = file.getPath();
 //            NetcdfDataset ncDataset = CdmUtils.openDataset(filename);
@@ -155,15 +110,15 @@
 //                    String varId = var.getName();
 //                    String description = var.getDescription();
 //
-//                    if (id2GridSeriesFeature.containsKey(varId)) {
-//                        ((NcGridSeriesCoverage) id2GridSeriesFeature.get(varId).getCoverage())
+//                    if (id2Feature.containsKey(varId)) {
+//                        ((NcGridSeriesCoverage) id2Feature.get(varId).getCoverage())
 //                                .addToCoverage(filename, varId, tAxis);
 //                    } else {
 //                        NcGridSeriesCoverage coverage = new NcGridSeriesCoverage(filename, varId,
 //                                hGrid, vAxis, tAxis, description, var.getUnitsString());
-//                        GridSeriesFeature<Float> feature = new GridSeriesFeatureImpl<Float>(name,
+//                        GridSeriesFeature feature = new GridSeriesFeatureImpl(name,
 //                                varId, this, coverage, dataReadingStrategy);
-//                        id2GridSeriesFeature.put(varId, feature);
+//                        id2Feature.put(varId, feature);
 //                    }
 //                    
 //                    /*
@@ -180,7 +135,7 @@
 //                        /*
 //                         * By doing this, we will end up with the merged coverage
 //                         */
-//                        cData.xCoverage = (NcGridSeriesCoverage) id2GridSeriesFeature.get(varId).getCoverage();
+//                        cData.xCoverage = (NcGridSeriesCoverage) id2Feature.get(varId).getCoverage();
 //                        cData.xVarId = varId;
 //                        cData.dataReadingStrategy = dataReadingStrategy;
 //                    } else if (name.contains("northward")) {
@@ -194,7 +149,7 @@
 //                        /*
 //                         * By doing this, we will end up with the merged coverage
 //                         */
-//                        cData.yCoverage = (NcGridSeriesCoverage) id2GridSeriesFeature.get(varId).getCoverage();
+//                        cData.yCoverage = (NcGridSeriesCoverage) id2Feature.get(varId).getCoverage();
 //                        cData.yVarId = varId;
 //                    }
 //                }
@@ -204,14 +159,14 @@
 //        for (String compoundVar : compoundsCoverageComponents.keySet()) {
 //            CompoundData cData = compoundsCoverageComponents.get(compoundVar);
 //            String id = cData.xVarId+cData.yVarId;
-//            if (!id2GridSeriesFeature.containsKey(id)) {
+//            if (!id2Feature.containsKey(id)) {
 //                try {
 //                    GridSeriesCoverage<Vector2D<Float>> coverage = new NcVectorGridSeriesCoverage(
 //                            cData.xCoverage, cData.yCoverage);
 //                    GridSeriesFeature<Vector2D<Float>> feature = new GridSeriesFeatureImpl<Vector2D<Float>>(
 //                            compoundVar, id, this, coverage,
 //                            cData.dataReadingStrategy);
-//                    id2GridSeriesFeature.put(id, feature);
+//                    id2Feature.put(id, feature);
 //                } catch (InstantiationException e) {
 //                    /*
 //                     * If we get this error, it means that the components do not
@@ -226,210 +181,6 @@
 //                assert false;
 //            }
 //        }
-    }
+//    }
 
-    @Override
-    public GridSeriesFeature getFeatureById(String id) {
-        return id2GridSeriesFeature.get(id);
-    }
-
-    @Override
-    public Set<String> getFeatureIds() {
-        return id2GridSeriesFeature.keySet();
-    }
-
-    @Override
-    public Collection<GridSeriesFeature> getFeatures() {
-        return id2GridSeriesFeature.values();
-    }
-
-    @SuppressWarnings("unchecked")
-    @Override
-    public Class<GridSeriesFeature> getFeatureType() {
-        // TODO check this with usage examples
-        return GridSeriesFeature.class;
-    }
-
-    @Override
-    public String getId() {
-        return collectionId;
-    }
-
-    @Override
-    public String getName() {
-        return name;
-    }
-
-    @Override
-    public Iterator<GridSeriesFeature> iterator() {
-        /*
-         * We cannot simply use:
-         * 
-         * return id2GridSeriesFeature.values().iterator()
-         * 
-         * because this will be an iterator of the wrong type
-         * 
-         * TODO IS THIS STILL TRUE?
-         */
-        return new Iterator<GridSeriesFeature>() {
-            @Override
-            public boolean hasNext() {
-                return id2GridSeriesFeature.values().iterator().hasNext();
-            }
-
-            @Override
-            public GridSeriesFeature next() {
-                return id2GridSeriesFeature.values().iterator().next();
-            }
-
-            @Override
-            public void remove() {
-                id2GridSeriesFeature.values().iterator().remove();
-            }
-        };
-    }
-    
-    public static void main(String[] args) throws IOException {
-        long startTime = System.currentTimeMillis();
-        NcGridSeriesFeatureCollection ncFC = new NcGridSeriesFeatureCollection("test", "test collection", "/home/guy/Data/Signell_curvilinear/useast/*.nc");
-        long t1 = System.currentTimeMillis();
-        for(String fId : ncFC.getFeatureIds())
-            System.out.println(fId);
-        GridSeriesFeature feature = ncFC.getFeatureById("temp");
-        double[] bbox = new double[4];
-        bbox[0] = -91.0;
-        bbox[1] = 20.0;
-        bbox[2] = -71.0;
-        bbox[3] = 40.0;
-        RegularGrid targetDomain = new RegularGridImpl(new BoundingBoxImpl(bbox, DefaultGeographicCRS.WGS84), 512, 512);
-        long t2 = System.currentTimeMillis();
-        @SuppressWarnings("unused")
-        GridCoverage2D coverage = feature.extractHorizontalGrid(0, 15, targetDomain);
-        long endTime = System.currentTimeMillis();
-        System.out.println("Time to load:"+(t1-startTime));
-        System.out.println("Time to extract:"+(endTime-t2));
-    }
-=======
-        super(collectionId, collectionName);
-
-        class CompoundData{
-            NcGridSeriesCoverage xCoverage;
-            NcGridSeriesCoverage yCoverage;
-            String xVarId;
-            String yVarId;
-            DataReadingStrategy dataReadingStrategy;
-        }
-        Map<String, CompoundData> compoundsCoverageComponents = new HashMap<String, CompoundData>();
-
-        List<File> files = FileUtils.expandGlobExpression(location);
-        if(files.size() == 0){
-            throw new FileNotFoundException("No files found at " + location);
-        }
-        for (File file : files) {
-            String filename = file.getPath();
-            NetcdfDataset ncDataset = CdmUtils.openDataset(filename);
-
-            GridDataset gridDS = CdmUtils.getGridDataset(ncDataset);
-            DataReadingStrategy dataReadingStrategy = CdmUtils.getOptimumDataReadingStrategy(ncDataset);
-
-            for (Gridset gridset : gridDS.getGridsets()) {
-                /*
-                 * Get everything from the GridCoordSystem that is needed for
-                 * making an NcGridSeriesFeature, and keep locally until...
-                 */
-                GridCoordSystem coordSys = gridset.getGeoCoordSystem();
-                HorizontalGrid hGrid = CdmUtils.createHorizontalGrid(coordSys);
-                if(hGrid instanceof LookUpTableGrid){
-                    dataReadingStrategy = DataReadingStrategy.BOUNDING_BOX;
-                }
-                VerticalAxis vAxis = CdmUtils.createVerticalAxis(coordSys);
-                TimeAxis tAxis = null;
-                if (coordSys.hasTimeAxis1D()) {
-                    tAxis = CdmUtils.createTimeAxis(coordSys);
-                }
-
-                List<GridDatatype> grids = gridset.getGrids();
-                for (GridDatatype gridDT : grids) {
-                    /*
-                     * ...here, where we can get each variable and construct the
-                     * NcGridSeriesFeature add add it to the collection
-                     */
-                    VariableDS var = gridDT.getVariable();
-                    String name = CdmUtils.getVariableTitle(var);
-                    String varId = var.getName();
-                    String description = var.getDescription();
-
-                    if (id2Feature.containsKey(varId)) {
-                        ((NcGridSeriesCoverage) id2Feature.get(varId).getCoverage())
-                                .addToCoverage(filename, varId, tAxis);
-                    } else {
-                        NcGridSeriesCoverage coverage = new NcGridSeriesCoverage(filename, varId,
-                                hGrid, vAxis, tAxis, description, var.getUnitsString());
-                        GridSeriesFeature<Float> feature = new GridSeriesFeatureImpl<Float>(name,
-                                varId, this, coverage, dataReadingStrategy);
-                        id2Feature.put(varId, feature);
-                    }
-                    
-                    /*
-                     * Now deal with elements which may be part of a compound coverage
-                     */
-                    if (name.contains("eastward")) {
-                        String compoundName = name.replaceFirst("eastward_", "");
-                        CompoundData cData;
-                        if (!compoundsCoverageComponents.containsKey(compoundName)) {
-                            cData = new CompoundData();
-                            compoundsCoverageComponents.put(compoundName, cData);
-                        }
-                        cData = compoundsCoverageComponents.get(compoundName);
-                        /*
-                         * By doing this, we will end up with the merged coverage
-                         */
-                        cData.xCoverage = (NcGridSeriesCoverage) id2Feature.get(varId).getCoverage();
-                        cData.xVarId = varId;
-                        cData.dataReadingStrategy = dataReadingStrategy;
-                    } else if (name.contains("northward")) {
-                        String compoundName = name.replaceFirst("northward_", "");
-                        CompoundData cData;
-                        if (!compoundsCoverageComponents.containsKey(compoundName)) {
-                            cData = new CompoundData();
-                            compoundsCoverageComponents.put(compoundName, cData);
-                        }
-                        cData = compoundsCoverageComponents.get(compoundName);
-                        /*
-                         * By doing this, we will end up with the merged coverage
-                         */
-                        cData.yCoverage = (NcGridSeriesCoverage) id2Feature.get(varId).getCoverage();
-                        cData.yVarId = varId;
-                    }
-                }
-            }
-            CdmUtils.closeDataset(ncDataset);
-        }
-        for (String compoundVar : compoundsCoverageComponents.keySet()) {
-            CompoundData cData = compoundsCoverageComponents.get(compoundVar);
-            String id = cData.xVarId+cData.yVarId;
-            if (!id2Feature.containsKey(id)) {
-                try {
-                    GridSeriesCoverage<Vector2D<Float>> coverage = new NcVectorGridSeriesCoverage(
-                            cData.xCoverage, cData.yCoverage);
-                    GridSeriesFeature<Vector2D<Float>> feature = new GridSeriesFeatureImpl<Vector2D<Float>>(
-                            compoundVar, id, this, coverage,
-                            cData.dataReadingStrategy);
-                    id2Feature.put(id, feature);
-                } catch (InstantiationException e) {
-                    /*
-                     * If we get this error, it means that the components do not
-                     * match properly, and can't make a Vector coverage.
-                     */
-                    // TODO log the error
-                    System.out.println("Cannot merge data from different grids");
-                    continue;
-                }
-            } else {
-                System.out.println("Already have a feature with this ID.  THIS IS A PROBLEM");
-                assert false;
-            }
-        }
-    }
->>>>>>> 6a3aa381
 }