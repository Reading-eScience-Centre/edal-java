--- conflicted
+++ resolved
@@ -36,140 +36,11 @@
  * @author Guy Griffiths
  * 
  */
-<<<<<<< HEAD
 public class NcGridSeriesCoverage 
 //extends
 //        AbstractDiscreteSimpleCoverage<GeoPosition, GridCell4D, Float> implements
 //        GridSeriesCoverage<Float> 
 {
-=======
-public class NcGridSeriesCoverage extends
-        AbstractDiscreteSimpleCoverage<GeoPosition, GridCell4D, Float> implements
-        GridSeriesCoverage<Float> {
-
-    private HorizontalGrid hGrid;
-    private VerticalAxis vAxis;
-    private TimeAxis tAxis;
-    private RangeMetadata metadata;
-
-    private Map<TimePosition, FilenameVarIdTimeIndex> tPosToVariable;
-
-    private List<Float> values = null;
-    private GridSeriesDomain domain;
-
-    public NcGridSeriesCoverage(String filename, String varId, HorizontalGrid hGrid, VerticalAxis vAxis,
-            TimeAxis tAxis, String description, String units) {
-        this.hGrid = hGrid;
-        this.vAxis = vAxis;
-        this.tAxis = tAxis;
-        tPosToVariable = new HashMap<TimePosition, FilenameVarIdTimeIndex>();
-        if (tAxis != null) {
-            int tindex = 0;
-            for (TimePosition t : tAxis.getCoordinateValues()) {
-                tPosToVariable.put(t, new FilenameVarIdTimeIndex(filename, varId, tindex));
-                tindex++;
-            }
-        } else {
-            tPosToVariable.put(null, new FilenameVarIdTimeIndex(filename, varId, -1));
-        }
-        /*
-         * TODO
-         * Is varId OK here, or should we use something else?
-         * It came from var.getName()
-         */
-        metadata = new RangeMetadataImpl(description, Phenomenon.getPhenomenon(
-                varId, PhenomenonVocabulary.CLIMATE_AND_FORECAST), Unit.getUnit(
-                units, UnitVocabulary.UDUNITS), Float.class);
-    }
-
-    /**
-     * Merge a new {@link Variable} into this {@link Coverage}
-     * 
-     * @param variable
-     *            the {@link Variable} containing the data to be merged
-     * @param tAxis
-     *            the {@link TimeAxis} of the new data
-     */
-    public void addToCoverage(String filename, String varId, TimeAxis tAxis) {
-        /*
-         * We do this because this.tAxis.getCoordinateValues() may well
-         * return an AbstractList, which we cannot add to.
-         */
-        List<TimePosition> values = new ArrayList<TimePosition>();
-        for(TimePosition tPos : this.tAxis.getCoordinateValues()){
-            values.add(tPos);
-        }
-        int tindex = 0;
-        if (tAxis == null) {
-            throw new UnsupportedOperationException(
-                    "Cannot merge new time data into a Coverage with no time axis");
-        }
-        for (TimePosition t : tAxis.getCoordinateValues()) {
-            /*
-             * Add the new time to the map
-             */
-            if (!values.contains(t)) {
-                tPosToVariable.put(t, new FilenameVarIdTimeIndex(filename, varId, tindex));
-                values.add(t);
-            }
-            tindex++;
-        }
-        /*
-         * Create the new time axis
-         */
-        String name = tAxis.getName();
-        Collections.sort(values);
-        this.tAxis = new TimeAxisImpl(name, values);
-        // Update the domain
-        domain = new GridSeriesDomainImpl(hGrid, vAxis, this.tAxis);
-    }
-
-    @Override
-    protected RangeMetadata getRangeMetadata() {
-        return metadata;
-    }
-
-    @Override
-    public Float evaluate(int tindex, int zindex, int yindex, int xindex) {
-        TimePosition tPos = null;
-        FilenameVarIdTimeIndex fileVarTimeIndex = null;
-        Variable variable = null;
-        Float returnVal = null;
-        if (tAxis != null) {
-            tPos = tAxis.getCoordinateValue(tindex);
-        }
-        fileVarTimeIndex = tPosToVariable.get(tPos);
-        try {
-            variable = getVariable(fileVarTimeIndex);
-    
-            List<Range> ranges = new ArrayList<Range>();
-            
-            if (tAxis != null) {
-                ranges.add(new Range(fileVarTimeIndex.getTIndex(), fileVarTimeIndex.getTIndex()));
-            }
-            if (vAxis != null) {
-                ranges.add(new Range(zindex, zindex));
-            }
-            if (hGrid != null) {
-                ranges.add(new Range(yindex, yindex));
-                ranges.add(new Range(xindex, xindex));
-            }
-            Array a = variable.read(ranges);
-            if (a.getSize() == 1) {
-                returnVal = a.getFloat(0);
-            } else {
-                throw new InvalidRangeException();
-            }
-        } catch (InvalidRangeException e) {
-            // TODO Auto-generated catch block
-            e.printStackTrace();
-        } catch (IOException e) {
-            // TODO Auto-generated catch block
-            e.printStackTrace();
-        }
-        return returnVal;
-    }
->>>>>>> aaa49293
 
 //    private HorizontalGrid hGrid;
 //    private VerticalAxis vAxis;
@@ -215,7 +86,14 @@
 //     *            the {@link TimeAxis} of the new data
 //     */
 //    public void addToCoverage(String filename, String varId, TimeAxis tAxis) {
-//        List<TimePosition> values = this.tAxis.getCoordinateValues();
+//        /*
+//         * We do this because this.tAxis.getCoordinateValues() may well
+//         * return an AbstractList, which we cannot add to.
+//         */
+//        List<TimePosition> values = new ArrayList<TimePosition>();
+//        for(TimePosition tPos : this.tAxis.getCoordinateValues()){
+//            values.add(tPos);
+//        }
 //        int tindex = 0;
 //        if (tAxis == null) {
 //            throw new UnsupportedOperationException(
@@ -443,6 +321,29 @@
 //            };
 //        }
 //        return values;
+        /*
+         * Note: The method below works. It is slow on the first access, and
+         * then fast on subsequent ones. However, it uses a lot of memory, and
+         * is overkill if we only want to extract a few values.
+         * 
+         * The method above is slower, but uses very little memory, and will
+         * take the same amount of time for each individual value extracted
+         */
+//        if (values == null) {
+//            values = new AbstractList<Float>() {
+//                @Override
+//                public Float get(int index) {
+//                    GridCoordinates4D gC = getDomain().getComponentsOf(index);
+//                    return evaluate(gC.getTIndex(), gC.getZIndex(), gC.getYIndex(), gC.getXIndex());
+//                }
+//
+//                @Override
+//                public int size() {
+//                    return (int) getDomain().size();
+//                }
+//            };
+//        }
+//        return values;
 //        /*
 //         * Note: The method below works. It is slow on the first access, and
 //         * then fast on subsequent ones. However, it uses a lot of memory, and
