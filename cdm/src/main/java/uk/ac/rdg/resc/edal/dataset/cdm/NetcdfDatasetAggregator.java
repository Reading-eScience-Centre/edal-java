/*******************************************************************************
 * Copyright (c) 2015 The University of Reading
 * All rights reserved.
 * 
 * Redistribution and use in source and binary forms, with or without
 * modification, are permitted provided that the following conditions
 * are met:
 * 1. Redistributions of source code must retain the above copyright
 *    notice, this list of conditions and the following disclaimer.
 * 2. Redistributions in binary form must reproduce the above copyright
 *    notice, this list of conditions and the following disclaimer in the
 *    documentation and/or other materials provided with the distribution.
 * 3. Neither the name of the University of Reading, nor the names of the
 *    authors or contributors may be used to endorse or promote products
 *    derived from this software without specific prior written permission.
 * 
 * THIS SOFTWARE IS PROVIDED BY THE AUTHOR ``AS IS'' AND ANY EXPRESS OR
 * IMPLIED WARRANTIES, INCLUDING, BUT NOT LIMITED TO, THE IMPLIED WARRANTIES
 * OF MERCHANTABILITY AND FITNESS FOR A PARTICULAR PURPOSE ARE DISCLAIMED.
 * IN NO EVENT SHALL THE AUTHOR BE LIABLE FOR ANY DIRECT, INDIRECT,
 * INCIDENTAL, SPECIAL, EXEMPLARY, OR CONSEQUENTIAL DAMAGES (INCLUDING, BUT
 * NOT LIMITED TO, PROCUREMENT OF SUBSTITUTE GOODS OR SERVICES; LOSS OF USE,
 * DATA, OR PROFITS; OR BUSINESS INTERRUPTION) HOWEVER CAUSED AND ON ANY
 * THEORY OF LIABILITY, WHETHER IN CONTRACT, STRICT LIABILITY, OR TORT
 * (INCLUDING NEGLIGENCE OR OTHERWISE) ARISING IN ANY WAY OUT OF THE USE OF
 * THIS SOFTWARE, EVEN IF ADVISED OF THE POSSIBILITY OF SUCH DAMAGE.
 ******************************************************************************/

package uk.ac.rdg.resc.edal.dataset.cdm;

import java.io.File;
import java.io.IOException;
import java.io.StringReader;
import java.util.ArrayList;
import java.util.Collections;
import java.util.HashMap;
import java.util.LinkedHashMap;
import java.util.List;
import java.util.Map;
import java.util.Map.Entry;

import org.slf4j.Logger;
import org.slf4j.LoggerFactory;

import ucar.nc2.Attribute;
import ucar.nc2.Dimension;
import ucar.nc2.NetcdfFile;
import ucar.nc2.Variable;
import ucar.nc2.dataset.NetcdfDataset;
import ucar.nc2.ncml.NcMLReader;
import ucar.nc2.units.DateUnit;
import uk.ac.rdg.resc.edal.exceptions.DataReadingException;
import uk.ac.rdg.resc.edal.exceptions.EdalException;
import uk.ac.rdg.resc.edal.util.cdm.CdmUtils;

public class NetcdfDatasetAggregator {
    private static final Logger log = LoggerFactory.getLogger(NetcdfDatasetAggregator.class);
    private static final int DATASET_CACHE_SIZE = 20;

    private static Map<String, String> ncmlStringCache = new HashMap<>();

    private static Map<NetcdfDataset, Integer> activeDatasets = new HashMap<>();
    /**
     * A LRU cache of {@link NetcdfDataset}s.
     */
    @SuppressWarnings("serial")
    private static Map<String, NetcdfDataset> datasetCache = new LinkedHashMap<String, NetcdfDataset>(
            DATASET_CACHE_SIZE + 1, 1.0f, true) {

        protected boolean removeEldestEntry(final Map.Entry<String, NetcdfDataset> eldest) {
            /*
             * If we are going to remove the eldest entry, we also want to call
             * the close method on it before allowing LinkedHashMap to do the
             * actual removal
             */
            if (super.size() > DATASET_CACHE_SIZE) {
                /*
                 * Start a new thread which will remove the dataset once it
                 * stops being active
                 */
                new Thread(new Runnable() {
                    @Override
                    public void run() {
                        try {
                            while (activeDatasets.containsKey(eldest.getValue())
                                    && activeDatasets.get(eldest.getValue()) > 0) {
                                log.debug("Waiting to close dataset: " + eldest.getKey());
                                Thread.sleep(2_000L);
                            }
                            log.debug("Closing dataset: " + eldest.getKey());
                            closeDataset(eldest.getValue());
                        } catch (IOException e) {
                            log.error("Cannot close dataset", e);
                        } catch (InterruptedException e) {
                            log.error("Problem scheduling dataset closure", e);
                        }
                    }
                }).start();
                return true;
            }
            return false;
        };

    };

    /**
     * Opens the NetCDF dataset at the given location, using the dataset cache.
     * Once acquired, this should be marked as finished with by calling
     * {@link NetcdfDatasetAggregator#releaseDataset(NetcdfDataset)}
     * 
     * @param location
     *            The location of the data: a local NetCDF file, an NcML
     *            aggregation file or an OPeNDAP location, {@literal i.e.}
     *            anything that can be passed to
     *            NetcdfDataset.openDataset(location).
     * 
     * @return a {@link NetcdfDataset} object for accessing the data at the
     *         given location. This should NEVER be CLOSED. Instead
     *         {@link NetcdfDatasetAggregator#releaseDataset(NetcdfDataset)}
     *         MUST be called when the resource is finished with. This will
     *         allow the {@link NetcdfDatasetAggregator} to release it from the
     *         cache and close it if necessary. To re-obtain the same dataset,
     *         call this method again.
     * 
     * @throws IOException
     *             if there was an error reading from the data source.
     */
    public static synchronized NetcdfDataset getDataset(String location) throws IOException,
            EdalException {
        return getDataset(location, false);
    }

    /**
     * Opens the NetCDF dataset at the given location, using the dataset cache.
     * Once acquired, this should be marked as finished with by calling
     * {@link NetcdfDatasetAggregator#releaseDataset(NetcdfDataset)}
     * 
     * @param location
     *            The location of the data: a local NetCDF file, an NcML
     *            aggregation file or an OPeNDAP location, {@literal i.e.}
     *            anything that can be passed to
     *            NetcdfDataset.openDataset(location).
     * @param forceRefresh
     *            Set to <code>true</code> if cached data should be ignored
     * 
     * @return a {@link NetcdfDataset} object for accessing the data at the
     *         given location. This should NEVER be CLOSED. Instead
     *         {@link NetcdfDatasetAggregator#releaseDataset(NetcdfDataset)}
     *         MUST be called when the resource is finished with. This will
     *         allow the {@link NetcdfDatasetAggregator} to release it from the
     *         cache and close it if necessary. To re-obtain the same dataset,
     *         call this method again.
     * 
     * @throws IOException
     *             if there was an error reading from the data source.
     */
    public static synchronized NetcdfDataset getDataset(String location, boolean forceRefresh)
            throws IOException, EdalException {
        NetcdfDataset nc;
        if (datasetCache.containsKey(location) && !forceRefresh) {
            nc = datasetCache.get(location);
        } else {
            if (location.startsWith("dods://") || location.startsWith("http://")) {
                /*
                 * We have a remote dataset
                 */
                nc = openDataset(location);
            } else {
                /*
                 * We have a local dataset
                 */
                List<File> files = null;
                try {
                    files = CdmUtils.expandGlobExpression(location);
                } catch (NullPointerException e) {
                    log.warn("NPE processing location: " + location);
                    throw e;
                }
                if (files.size() == 0) {
                    throw new EdalException("The location " + location
                            + " doesn't refer to any existing files.");
                }
                if (files.size() == 1) {
                    location = files.get(0).getAbsolutePath();
                    nc = openDataset(location);
                } else {
                    /*
                     * We have multiple files in a glob expression. We write
                     * some NcML and use the NetCDF aggregation libs to parse
                     * this into an aggregated dataset.
                     * 
                     * If we have already generated the ncML on a previous call,
                     * just use that.
                     */
                    String ncmlString;
                    if (ncmlStringCache.containsKey(location) && !forceRefresh) {
                        ncmlString = ncmlStringCache.get(location);
                    } else {
                        /*
                         * Find the name of the time dimension
                         */
<<<<<<< HEAD
                        NetcdfDataset first = getDataset(files.get(0).getAbsolutePath());
                        if(first.getFileTypeId().startsWith("GRIB")) {
                            throw new EdalException("Cannot automatically aggregate GRIB files.");
                        }
=======
                        NetcdfDataset first = getDataset(files.get(0).getAbsolutePath(),
                                forceRefresh);
>>>>>>> 1224aaa7
                        String timeDimName = null;
                        for (Variable var : first.getVariables()) {
                            if (var.isCoordinateVariable()) {
                                for (Attribute attr : var.getAttributes()) {
                                    if (attr.getFullName().equalsIgnoreCase("units")
                                            && attr.getStringValue().contains(" since ")) {
                                        /*
                                         * This is the time dimension. Since
                                         * this is a co-ordinate variable, there
                                         * is only 1 dimension
                                         */
                                        Dimension timeDimension = var.getDimension(0);
                                        timeDimName = timeDimension.getFullName();
                                    }
                                }
                            }
                        }
                        releaseDataset(first);
                        if (timeDimName == null) {
                            throw new EdalException(
                                    "Cannot join multiple files without time dimensions");
                        }

                        /*
                         * Create a Map
                         */
                        Map<Long, Map<String, String>> time2vars2filename = new HashMap<>();
                        for (File file : files) {
                            NetcdfFile ncFile = null;
                            try {
                                ncFile = NetcdfFile.open(file.getAbsolutePath());
                                Variable timeVar = ncFile.findVariable(timeDimName);
                                String unitsString = timeVar.findAttribute("units")
                                        .getStringValue();
                                String[] unitsParts = unitsString.split(" since ");
                                long time = new DateUnit(timeVar.read().getDouble(0),
                                        unitsParts[0], DateUnit.getStandardOrISO(unitsParts[1]))
                                        .getDate().getTime();
                                if (!time2vars2filename.containsKey(time)) {
                                    Map<String, String> vars2filename = new HashMap<>();
                                    time2vars2filename.put(time, vars2filename);
                                }
                                List<Variable> variables = ncFile.getVariables();
                                String varNames = "";
                                for (Variable v : variables) {
                                    varNames += v.getFullName();
                                }
                                time2vars2filename.get(time).put(varNames, file.getAbsolutePath());
                            } catch (Exception e) {
                                e.printStackTrace();
                            } finally {
                                if (ncFile != null) {
                                    ncFile.close();
                                }
                            }
                        }

                        List<Long> times = new ArrayList<>(time2vars2filename.keySet());
                        Collections.sort(times);

                        /*
                         * Now create the NcML string and use it to create an
                         * aggregated dataset
                         */
                        StringBuffer ncmlStringBuffer = new StringBuffer();
                        ncmlStringBuffer
                                .append("<netcdf xmlns=\"http://www.unidata.ucar.edu/namespaces/netcdf/ncml-2.2\">");
                        ncmlStringBuffer.append("<aggregation dimName=\"" + timeDimName
                                + "\" type=\"joinExisting\">");
                        for (Long time : times) {
                            Map<String, String> vars2filename = time2vars2filename.get(time);
                            if (vars2filename.size() == 1) {
                                String filename = vars2filename.values().iterator().next();
                                ncmlStringBuffer.append("<netcdf location=\"" + filename + "\"/>");
                            } else {
                                ncmlStringBuffer.append("<netcdf><aggregation type=\"union\">");
                                for (Entry<String, String> entry : vars2filename.entrySet()) {
                                    ncmlStringBuffer.append("<netcdf location=\""
                                            + entry.getValue() + "\"/>");
                                }
                                ncmlStringBuffer.append("</aggregation></netcdf>");
                            }
                        }
                        ncmlStringBuffer.append("</aggregation>");
                        ncmlStringBuffer.append("</netcdf>");

                        ncmlString = ncmlStringBuffer.toString();
                        ncmlStringCache.put(location, ncmlString);
                    }
                    nc = NcMLReader.readNcML(new StringReader(ncmlString), null);
                }
            }
            datasetCache.put(location, nc);
        }
        /*
         * Mark this dataset as active. It will not be removed from the cache
         * until it is marked as finished with, with the releaseDataset() method
         */
        if (!activeDatasets.containsKey(nc)) {
            activeDatasets.put(nc, 1);
        } else {
            activeDatasets.put(nc, activeDatasets.get(nc) + 1);
        }
        log.debug(location + " has " + activeDatasets.get(nc) + " active connections");
        return nc;
    }

    /**
     * Mark a {@link NetcdfDataset} as inactive. This means that it may be
     * removed from the cache in the event that the cache fills up. Reacquiring
     * the dataset with {@link NetcdfDatasetAggregator#getDataset(String)} will
     * mark it as active again.
     * 
     * @param dataset
     *            The {@link NetcdfDataset} which is no longer (immediately)
     *            required.
     */
    public static synchronized void releaseDataset(NetcdfDataset dataset) {
        if (activeDatasets.containsKey(dataset)) {
            Integer count = activeDatasets.get(dataset);
            if (count == 1) {
                activeDatasets.remove(dataset);
                log.debug(dataset.getLocation() + " has no active connections");
            } else {
                activeDatasets.put(dataset, count - 1);
                log.debug(dataset.getLocation() + " has " + activeDatasets.get(dataset)
                        + " active connections");
            }
        } else {
            if (dataset != null) {
                log.warn("Dataset "
                        + dataset.getLocation()
                        + " is not in active dataset list but has been asked to be released!  This is not harmful in itself but may indicate a coding error whereby a dataset has been marked to be released from the cache multiple times.");
            }
        }
    }

    /**
     * Opens the NetCDF dataset at the given location, using the dataset cache
     * if {@code location} represents an NcML aggregation. We cannot use the
     * cache for OPeNDAP or single NetCDF files because the underlying data may
     * have changed and the NetcdfDataset cache may cache a dataset forever. In
     * the case of NcML we rely on the fact that server administrators ought to
     * have set a "recheckEvery" parameter for NcML aggregations that may change
     * with time. It is desirable to use the dataset cache for NcML aggregations
     * because they can be time-consuming to assemble and we don't want to do
     * this every time a map is drawn.
     * 
     * @param location
     *            The location of the data: a local NetCDF file, an NcML
     *            aggregation file or an OPeNDAP location, {@literal i.e.}
     *            anything that can be passed to
     *            NetcdfDataset.openDataset(location).
     * 
     * @return a {@link NetcdfDataset} object for accessing the data at the
     *         given location.
     * 
     * @throws IOException
     *             if there was an error reading from the data source.
     */
    private static NetcdfDataset openDataset(String location) throws DataReadingException {
        NetcdfDataset nc;
        try {
            if (isNcmlAggregation(location)) {
                /*
                 * We use the cache of NetcdfDatasets to read NcML aggregations
                 * as they can be time-consuming to put together. If the
                 * underlying data can change we rely on the server admin
                 * setting the "recheckEvery" parameter in the aggregation file.
                 */
                nc = NetcdfDataset.acquireDataset(location, null);
            } else {
                /*
                 * For local single files and OPeNDAP datasets we don't use the
                 * cache, to ensure that we are always reading the most
                 * up-to-date data. There is a small possibility that the
                 * dataset cache will have swallowed up all available file
                 * handles, in which case the server admin will need to increase
                 * the number of available handles on the server.
                 */
                nc = NetcdfDataset.openDataset(location);
            }
        } catch (IOException e) {
            throw new DataReadingException("Problem reading underlying NetCDF dataset", e);
        }
        return nc;
    }

    /**
     * @param location
     *            The location to test
     * @return true if the given location represents an NcML aggregation.
     *         dataset. This method simply checks to see if the location string
     *         ends with ".xml" or ".ncml", following the same procedure as the
     *         Java NetCDF library.
     */
    private static boolean isNcmlAggregation(String location) {
        return location.endsWith(".xml") || location.endsWith(".ncml");
    }

    /**
     * Closes the given dataset, logging any exceptions at debug level
     * 
     * @param nc
     *            The {@link NetcdfDataset} to close
     * @throws IOException
     *             if there is a problem closing the underlying dataset
     */
    private static void closeDataset(NetcdfDataset nc) throws IOException {
        if (nc == null)
            return;
        nc.close();
    }
}<|MERGE_RESOLUTION|>--- conflicted
+++ resolved
@@ -199,15 +199,11 @@
                         /*
                          * Find the name of the time dimension
                          */
-<<<<<<< HEAD
-                        NetcdfDataset first = getDataset(files.get(0).getAbsolutePath());
+                        NetcdfDataset first = getDataset(files.get(0).getAbsolutePath(),
+                                forceRefresh);
                         if(first.getFileTypeId().startsWith("GRIB")) {
                             throw new EdalException("Cannot automatically aggregate GRIB files.");
                         }
-=======
-                        NetcdfDataset first = getDataset(files.get(0).getAbsolutePath(),
-                                forceRefresh);
->>>>>>> 1224aaa7
                         String timeDimName = null;
                         for (Variable var : first.getVariables()) {
                             if (var.isCoordinateVariable()) {
