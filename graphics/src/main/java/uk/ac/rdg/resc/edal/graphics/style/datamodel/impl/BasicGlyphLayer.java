package uk.ac.rdg.resc.edal.graphics.style.datamodel.impl;

<<<<<<< HEAD
import java.awt.Color;
import java.awt.Graphics2D;
import java.awt.image.BufferedImage;
import java.io.IOException;
import java.net.URL;
import java.util.HashMap;
import java.util.HashSet;
import java.util.List;
import java.util.Map;
import java.util.Set;

import javax.imageio.ImageIO;
import javax.xml.bind.annotation.XmlElement;
=======
>>>>>>> bc718c4d
import javax.xml.bind.annotation.XmlType;

import uk.ac.rdg.resc.edal.graphics.style.DataReadingTypes.PlotType;
<<<<<<< HEAD
import uk.ac.rdg.resc.edal.graphics.style.PlottingDatum;
import uk.ac.rdg.resc.edal.util.Extents;
=======
>>>>>>> bc718c4d

@XmlType(namespace = Image.NAMESPACE, name = "BasicGlyphLayerType")
public class BasicGlyphLayer extends GlyphLayer {

   public BasicGlyphLayer() throws InstantiationException {
		super(PlotType.GLYPH);
	}
	
	public BasicGlyphLayer(String dataFieldName, String glyphName,
			ColourScheme colourScheme) throws InstantiationException {
		super(PlotType.GLYPH);
		
		this.dataFieldName = dataFieldName;
<<<<<<< HEAD
		this.iconName = iconName;
		this.colourScheme = colourScheme;
		
		readInIcons();
	}

	public String getIconName() {
		return iconName;
	}

	private void readInIcons() throws InstantiationException {
		icons = new HashMap<String, ColourableIcon>();

        URL iconUrl;
        BufferedImage iconImage;
        
        /*
         * This will work when the files are packaged as a JAR. For running
         * within an IDE, you may need to add the root directory of the project
         * to the classpath
         */
        try {
            iconUrl = this.getClass().getResource("/img/circle.png");
            iconImage = ImageIO.read(iconUrl);
            icons.put("circle", new ColourableIcon(iconImage));
            
            iconUrl = this.getClass().getResource("/img/square.png");
            iconImage = ImageIO.read(iconUrl);
            icons.put("square", new ColourableIcon(iconImage));
        } catch (IOException e) {
            throw new InstantiationException(
                    "Cannot read required icons.  Ensure that JAR is packaged correctly, or that your project is set up correctly in your IDE");
        }
		
	}
	
    private ColourableIcon getIcon(String name){
        ColourableIcon ret = null;
        if(name == null){
            ret = icons.get("circle");
        } else {
            ret = icons.get(name.toLowerCase());
        }
        if(ret != null){
            return ret;
        } else {
            return icons.get("circle");
        }
    }

	@Override
    protected void drawIntoImage(BufferedImage image, DataReader dataReader) {
		List<PlottingDatum> plotData = dataReader.getDataForLayerName(dataFieldName);

		Graphics2D g = image.createGraphics();
        
        for(PlottingDatum datum : plotData) {
        	Number value = datum.getValue();
        	
            int i = datum.getGridCoords().getXIndex();
            int j = datum.getGridCoords().getYIndex();
            if (value != null && !Float.isNaN(value.floatValue())) {
            	Color color = colourScheme.getColor(value);
            	g.drawImage(icon.getColouredIcon(color), i - icon.getWidth()/2,
            			j - icon.getHeight()/2, null);	
            }
        }
=======
		this.glyphName = glyphName;
		this.colourScheme = colourScheme;	
>>>>>>> bc718c4d
	}

    @Override
    protected Set<NameAndRange> getFieldsWithScales() {
        Set<NameAndRange> ret = new HashSet<Drawable.NameAndRange>();
        ret.add(new NameAndRange(dataFieldName, Extents.newExtent(
                colourScheme.scaleRange.getScaleMin(), colourScheme.scaleRange.getScaleMax())));
        return ret;
    }
}<|MERGE_RESOLUTION|>--- conflicted
+++ resolved
@@ -1,29 +1,8 @@
 package uk.ac.rdg.resc.edal.graphics.style.datamodel.impl;
 
-<<<<<<< HEAD
-import java.awt.Color;
-import java.awt.Graphics2D;
-import java.awt.image.BufferedImage;
-import java.io.IOException;
-import java.net.URL;
-import java.util.HashMap;
-import java.util.HashSet;
-import java.util.List;
-import java.util.Map;
-import java.util.Set;
-
-import javax.imageio.ImageIO;
-import javax.xml.bind.annotation.XmlElement;
-=======
->>>>>>> bc718c4d
 import javax.xml.bind.annotation.XmlType;
 
 import uk.ac.rdg.resc.edal.graphics.style.DataReadingTypes.PlotType;
-<<<<<<< HEAD
-import uk.ac.rdg.resc.edal.graphics.style.PlottingDatum;
-import uk.ac.rdg.resc.edal.util.Extents;
-=======
->>>>>>> bc718c4d
 
 @XmlType(namespace = Image.NAMESPACE, name = "BasicGlyphLayerType")
 public class BasicGlyphLayer extends GlyphLayer {
@@ -37,85 +16,8 @@
 		super(PlotType.GLYPH);
 		
 		this.dataFieldName = dataFieldName;
-<<<<<<< HEAD
-		this.iconName = iconName;
-		this.colourScheme = colourScheme;
-		
-		readInIcons();
+		this.glyphName = glyphName;
+		this.colourScheme = colourScheme;	
 	}
 
-	public String getIconName() {
-		return iconName;
-	}
-
-	private void readInIcons() throws InstantiationException {
-		icons = new HashMap<String, ColourableIcon>();
-
-        URL iconUrl;
-        BufferedImage iconImage;
-        
-        /*
-         * This will work when the files are packaged as a JAR. For running
-         * within an IDE, you may need to add the root directory of the project
-         * to the classpath
-         */
-        try {
-            iconUrl = this.getClass().getResource("/img/circle.png");
-            iconImage = ImageIO.read(iconUrl);
-            icons.put("circle", new ColourableIcon(iconImage));
-            
-            iconUrl = this.getClass().getResource("/img/square.png");
-            iconImage = ImageIO.read(iconUrl);
-            icons.put("square", new ColourableIcon(iconImage));
-        } catch (IOException e) {
-            throw new InstantiationException(
-                    "Cannot read required icons.  Ensure that JAR is packaged correctly, or that your project is set up correctly in your IDE");
-        }
-		
-	}
-	
-    private ColourableIcon getIcon(String name){
-        ColourableIcon ret = null;
-        if(name == null){
-            ret = icons.get("circle");
-        } else {
-            ret = icons.get(name.toLowerCase());
-        }
-        if(ret != null){
-            return ret;
-        } else {
-            return icons.get("circle");
-        }
-    }
-
-	@Override
-    protected void drawIntoImage(BufferedImage image, DataReader dataReader) {
-		List<PlottingDatum> plotData = dataReader.getDataForLayerName(dataFieldName);
-
-		Graphics2D g = image.createGraphics();
-        
-        for(PlottingDatum datum : plotData) {
-        	Number value = datum.getValue();
-        	
-            int i = datum.getGridCoords().getXIndex();
-            int j = datum.getGridCoords().getYIndex();
-            if (value != null && !Float.isNaN(value.floatValue())) {
-            	Color color = colourScheme.getColor(value);
-            	g.drawImage(icon.getColouredIcon(color), i - icon.getWidth()/2,
-            			j - icon.getHeight()/2, null);	
-            }
-        }
-=======
-		this.glyphName = glyphName;
-		this.colourScheme = colourScheme;	
->>>>>>> bc718c4d
-	}
-
-    @Override
-    protected Set<NameAndRange> getFieldsWithScales() {
-        Set<NameAndRange> ret = new HashSet<Drawable.NameAndRange>();
-        ret.add(new NameAndRange(dataFieldName, Extents.newExtent(
-                colourScheme.scaleRange.getScaleMin(), colourScheme.scaleRange.getScaleMax())));
-        return ret;
-    }
 }