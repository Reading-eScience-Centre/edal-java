--- conflicted
+++ resolved
@@ -167,16 +167,8 @@
     }
 
     public void addData(Feature feature, TimePosition tPos, VerticalPosition zPos, String label) {
-<<<<<<< HEAD
         if (feature instanceof GridSeriesFeature) {
-            addGriddedFrame((GridSeriesFeature) feature, tPos, zPos, label);
-        } else if (feature instanceof PointSeriesFeature) {
-            addPointSeriesDataFrame((PointSeriesFeature) feature, tPos, label);
-        } else if (feature instanceof ProfileFeature) {
-            addProfileDataFrame((ProfileFeature) feature, zPos, label);
-=======
-        if (feature instanceof GridSeriesFeature<?>) {
-            GridSeriesFeature<?> gridSeriesFeature = (GridSeriesFeature<?>) feature;
+            GridSeriesFeature gridSeriesFeature = (GridSeriesFeature) feature;
             if(style.getStyle() == Style.POINT){
                 /*
                  * TODO This is very ropey. Don't use it unless you know why
@@ -196,11 +188,10 @@
             } else {
                 addGriddedFrame(gridSeriesFeature, tPos, zPos, label);
             }
-        } else if (feature instanceof PointSeriesFeature<?>) {
-            addPointSeriesDataFrame((PointSeriesFeature<?>) feature, tPos, label);
+        } else if (feature instanceof PointSeriesFeature) {
+            addPointSeriesDataFrame((PointSeriesFeature) feature, tPos, label);
         } else if (feature instanceof ProfileFeature<?>) {
             addProfileDataFrame((ProfileFeature<?>) feature, zPos, label);
->>>>>>> aaa49293
         } else {
             throw new UnsupportedOperationException(
                     "Currently this type of feature can not be plotted");
